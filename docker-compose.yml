services:
  rabbitmq:
    image: rabbitmq:management
    container_name: rabbitmq
    restart: always
    ports:
    - 5672:5672
    - 15672:15672
    environment:
      RABBITMQ_DEFAULT_USER: admin
      RABBITMQ_DEFAULT_PASS: secretpassword
      RABBITMQ_LOGS: '-'
      RABBITMQ_LOG_LEVEL: warning
      RABBITMQ_HEARTBEAT: 300
    networks:
    - coffee-net
    healthcheck:
      test:
      - CMD
      - rabbitmq-diagnostics
      - check_port_connectivity
      interval: 10s
      timeout: 5s
      retries: 5
      start_period: 30s
  gateway:
    build:
      context: .
      dockerfile: gateway/Dockerfile
    container_name: gateway
    depends_on:
      rabbitmq:
        condition: service_healthy
    environment:
      PYTHONUNBUFFERED: 1
      RABBITMQ_HOST: rabbitmq
      RABBITMQ_USER: admin
      RABBITMQ_PASS: secretpassword
      PYTHONPATH: /app
      GATEWAY_HOST: 0.0.0.0
      GATEWAY_PORT: 5000
      QUEUE_IN: results
      REQUESTS_PER_CLIENT: 1
<<<<<<< HEAD
      GATEWAY_MAX_PROCESSES: 1
=======
      GATEWAY_MAX_PROCESSES: 2
>>>>>>> b00b6fce
    networks:
    - coffee-net
  client1:
    build:
      context: .
      dockerfile: client/Dockerfile
    container_name: client1
    depends_on:
      gateway:
        condition: service_started
      sender_q1:
        condition: service_started
      sender_q2_a:
        condition: service_started
      sender_q2_b:
        condition: service_started
      sender_q3:
        condition: service_started
      sender_q4:
        condition: service_started
    environment:
      PYTHONUNBUFFERED: 1
      DATA_DIR: /app/.data
      SERVER_ADDRESS: gateway:5000
      CLIENT_ID: client1
      BATCH_MAX_AMOUNT: 5000
      REQUESTS_PER_CLIENT: 1
<<<<<<< HEAD
=======
    volumes:
    - ./data:/app/.data
    - ./client/results:/app/client/results
    networks:
    - coffee-net
  client2:
    build:
      context: .
      dockerfile: client/Dockerfile
    container_name: client2
    depends_on:
      gateway:
        condition: service_started
      sender_q1:
        condition: service_started
      sender_q2_a:
        condition: service_started
      sender_q2_b:
        condition: service_started
      sender_q3:
        condition: service_started
      sender_q4:
        condition: service_started
    environment:
      PYTHONUNBUFFERED: 1
      DATA_DIR: /app/.data
      SERVER_ADDRESS: gateway:5000
      CLIENT_ID: client2
      BATCH_MAX_AMOUNT: 5000
      REQUESTS_PER_CLIENT: 1
>>>>>>> b00b6fce
    volumes:
    - ./data:/app/.data
    - ./client/results:/app/client/results
    networks:
    - coffee-net
  cleaner_transactions:
    build:
      context: .
      dockerfile: cleaner/Dockerfile
    depends_on:
      rabbitmq:
        condition: service_healthy
      gateway:
        condition: service_started
      wsm_transactions:
        condition: service_started
    environment:
      PYTHONUNBUFFERED: 1
      RABBITMQ_HOST: rabbitmq
      RABBITMQ_USER: admin
      RABBITMQ_PASS: secretpassword
      WSM_HOST: wsm_transactions
      WSM_PORT: 9000
      QUEUE_IN: transactions_queue
      QUEUE_OUT: transactions_cleaned
      DATA_TYPE: transactions
    networks:
    - coffee-net
  cleaner_transaction_items:
    build:
      context: .
      dockerfile: cleaner/Dockerfile
    depends_on:
      rabbitmq:
        condition: service_healthy
      gateway:
        condition: service_started
      wsm_transaction_items:
        condition: service_started
    environment:
      PYTHONUNBUFFERED: 1
      RABBITMQ_HOST: rabbitmq
      RABBITMQ_USER: admin
      RABBITMQ_PASS: secretpassword
      WSM_HOST: wsm_transaction_items
      WSM_PORT: 9001
      QUEUE_IN: transaction_items_queue
      QUEUE_OUT: transaction_items_cleaned
      DATA_TYPE: transaction_items
    networks:
    - coffee-net
  cleaner_users:
    build:
      context: .
      dockerfile: cleaner/Dockerfile
    depends_on:
      rabbitmq:
        condition: service_healthy
      gateway:
        condition: service_started
      wsm_users:
        condition: service_started
    environment:
      PYTHONUNBUFFERED: 1
      RABBITMQ_HOST: rabbitmq
      RABBITMQ_USER: admin
      RABBITMQ_PASS: secretpassword
      WSM_HOST: wsm_users
      WSM_PORT: 9002
      QUEUE_IN: users_queue
      QUEUE_OUT: users_cleaned
      DATA_TYPE: users
    networks:
    - coffee-net
  cleaner_stores:
    build:
      context: .
      dockerfile: cleaner/Dockerfile
    depends_on:
      rabbitmq:
        condition: service_healthy
      gateway:
        condition: service_started
      wsm_stores:
        condition: service_started
    environment:
      PYTHONUNBUFFERED: 1
      RABBITMQ_HOST: rabbitmq
      RABBITMQ_USER: admin
      RABBITMQ_PASS: secretpassword
      WSM_HOST: wsm_stores
      WSM_PORT: 9003
      QUEUE_IN: stores_queue
      QUEUE_OUT: stores_cleaned_q3,stores_cleaned_q4
      DATA_TYPE: stores
    networks:
    - coffee-net
  cleaner_menu_items:
    build:
      context: .
      dockerfile: cleaner/Dockerfile
    depends_on:
      rabbitmq:
        condition: service_healthy
      gateway:
        condition: service_started
      wsm_menu_items:
        condition: service_started
    environment:
      PYTHONUNBUFFERED: 1
      RABBITMQ_HOST: rabbitmq
      RABBITMQ_USER: admin
      RABBITMQ_PASS: secretpassword
      WSM_HOST: wsm_menu_items
      WSM_PORT: 9004
      QUEUE_IN: menu_items_queue
      QUEUE_OUT: menu_items_cleaned
      DATA_TYPE: menu_items
    networks:
    - coffee-net
  cleaner_transactions_q4:
    build:
      context: .
      dockerfile: cleaner/Dockerfile
    depends_on:
      rabbitmq:
        condition: service_healthy
      temporal_filter_transactions:
        condition: service_started
      wsm_transactions_q4:
        condition: service_started
    environment:
      PYTHONUNBUFFERED: 1
      RABBITMQ_HOST: rabbitmq
      RABBITMQ_USER: admin
      RABBITMQ_PASS: secretpassword
      WSM_HOST: wsm_transactions_q4
      WSM_PORT: 9005
      QUEUE_IN: transactions_filtered_Q4
      QUEUE_OUT: transactions_cleaned_Q4
      DATA_TYPE: transactions_q4
    networks:
    - coffee-net
  wsm_transactions_q4:
    build:
      context: .
      dockerfile: WSM/Dockerfile
    container_name: wsm_transactions_q4
    environment:
      PYTHONUNBUFFERED: 1
      STATE_FILE_PATH: /app/output/worker_states_transactions_q4.json
      HOST: 0.0.0.0
      PORT: 9005
    volumes:
    - ./output_wsm:/app/output
    networks:
    - coffee-net
  wsm_transactions:
    build:
      context: .
      dockerfile: WSM/Dockerfile
    container_name: wsm_transactions
    environment:
      PYTHONUNBUFFERED: 1
      STATE_FILE_PATH: /app/output/worker_states_transactions.json
      HOST: 0.0.0.0
      PORT: 9000
    volumes:
    - ./output_wsm:/app/output
    networks:
    - coffee-net
  wsm_transaction_items:
    build:
      context: .
      dockerfile: WSM/Dockerfile
    container_name: wsm_transaction_items
    environment:
      PYTHONUNBUFFERED: 1
      STATE_FILE_PATH: /app/output/worker_states_transaction_items.json
      HOST: 0.0.0.0
      PORT: 9001
    volumes:
    - ./output_wsm:/app/output
    networks:
    - coffee-net
  wsm_users:
    build:
      context: .
      dockerfile: WSM/Dockerfile
    container_name: wsm_users
    environment:
      PYTHONUNBUFFERED: 1
      STATE_FILE_PATH: /app/output/worker_states_users.json
      HOST: 0.0.0.0
      PORT: 9002
    volumes:
    - ./output_wsm:/app/output
    networks:
    - coffee-net
  wsm_stores:
    build:
      context: .
      dockerfile: WSM/Dockerfile
    container_name: wsm_stores
    environment:
      PYTHONUNBUFFERED: 1
      STATE_FILE_PATH: /app/output/worker_states_stores.json
      HOST: 0.0.0.0
      PORT: 9003
    volumes:
    - ./output_wsm:/app/output
    networks:
    - coffee-net
  wsm_menu_items:
    build:
      context: .
      dockerfile: WSM/Dockerfile
    container_name: wsm_menu_items
    environment:
      PYTHONUNBUFFERED: 1
      STATE_FILE_PATH: /app/output/worker_states_menu_items.json
      HOST: 0.0.0.0
      PORT: 9004
    volumes:
    - ./output_wsm:/app/output
    networks:
    - coffee-net
  temporal_filter_transactions:
    build:
      context: .
      dockerfile: filter/Dockerfile
    depends_on:
      rabbitmq:
        condition: service_healthy
      gateway:
        condition: service_started
      wsm_temporal_filter_transactions:
        condition: service_started
    environment:
      PYTHONUNBUFFERED: 1
      RABBITMQ_HOST: rabbitmq
      RABBITMQ_USER: admin
      RABBITMQ_PASS: secretpassword
      QUEUE_IN: transactions_cleaned
      QUEUE_OUT: transactions_filtered_Q1,transactions_filtered_Q3, transactions_filtered_Q4
      DATA_TYPE: transactions
      FILTER_TYPE: temporal
      WSM_HOST: wsm_temporal_filter_transactions
      WSM_PORT: 9009
    networks:
    - coffee-net
  wsm_temporal_filter_transactions:
    build:
      context: .
      dockerfile: WSM/Dockerfile
    container_name: wsm_temporal_filter_transactions
    environment:
      PYTHONUNBUFFERED: 1
      STATE_FILE_PATH: /app/output/worker_states_temporal_filter_transactions.json
      HOST: 0.0.0.0
      PORT: 9009
    volumes:
    - ./output_wsm:/app/output
    networks:
    - coffee-net
  temporal_filter_transaction_items:
    build:
      context: .
      dockerfile: filter/Dockerfile
    depends_on:
      rabbitmq:
        condition: service_healthy
      gateway:
        condition: service_started
      wsm_temporal_filter_transaction_items:
        condition: service_started
    environment:
      PYTHONUNBUFFERED: 1
      RABBITMQ_HOST: rabbitmq
      RABBITMQ_USER: admin
      RABBITMQ_PASS: secretpassword
      QUEUE_IN: transaction_items_cleaned
      QUEUE_OUT: transaction_items_filtered_Q2
      DATA_TYPE: transaction_items
      FILTER_TYPE: temporal
      WSM_HOST: wsm_temporal_filter_transaction_items
      WSM_PORT: 9010
    networks:
    - coffee-net
  wsm_temporal_filter_transaction_items:
    build:
      context: .
      dockerfile: WSM/Dockerfile
    container_name: wsm_temporal_filter_transaction_items
    environment:
      PYTHONUNBUFFERED: 1
      STATE_FILE_PATH: /app/output/worker_states_temporal_filter_transaction_items.json
      HOST: 0.0.0.0
      PORT: 9010
    volumes:
    - ./output_wsm:/app/output
    networks:
    - coffee-net
  amount_filter_transactions:
    build:
      context: .
      dockerfile: filter/Dockerfile
    depends_on:
      rabbitmq:
        condition: service_healthy
      gateway:
        condition: service_started
      wsm_amount_filter_transactions:
        condition: service_started
    environment:
      PYTHONUNBUFFERED: 1
      RABBITMQ_HOST: rabbitmq
      RABBITMQ_USER: admin
      RABBITMQ_PASS: secretpassword
      QUEUE_IN: transactions_filtered_Q1
      QUEUE_OUT: transactions_filtered_Q1_b
      DATA_TYPE: transactions
      FILTER_TYPE: amount
      MIN_AMOUNT: 75
      WSM_HOST: wsm_amount_filter_transactions
      WSM_PORT: 9011
    networks:
    - coffee-net
  wsm_amount_filter_transactions:
    build:
      context: .
      dockerfile: WSM/Dockerfile
    container_name: wsm_amount_filter_transactions
    environment:
      PYTHONUNBUFFERED: 1
      STATE_FILE_PATH: /app/output/worker_states_amount_filter_transactions.json
      HOST: 0.0.0.0
      PORT: 9011
    volumes:
    - ./output_wsm:/app/output
    networks:
    - coffee-net
  joiner_q1:
    build:
      context: .
      dockerfile: joiner/Dockerfile
    container_name: joiner_q1
    depends_on:
      rabbitmq:
        condition: service_healthy
      gateway:
        condition: service_started
    environment:
      PYTHONUNBUFFERED: 1
      RABBITMQ_HOST: rabbitmq
      RABBITMQ_USER: admin
      RABBITMQ_PASS: secretpassword
      QUEUE_IN: transactions_filtered_Q1_b
      QUEUE_OUT: sort_q1_request
      OUTPUT_FILE: /app/output/q1_unsorted.csv
      QUERY_TYPE: q1
    volumes:
    - ./output:/app/output
    networks:
    - coffee-net
  sorter_q1:
    build:
      context: .
      dockerfile: sort/Dockerfile
    container_name: sorter_q1
    depends_on:
      rabbitmq:
        condition: service_healthy
      joiner_q1:
        condition: service_started
    environment:
      PYTHONUNBUFFERED: 1
      RABBITMQ_HOST: rabbitmq
      RABBITMQ_USER: admin
      RABBITMQ_PASS: secretpassword
      QUEUE_IN: sort_q1_request
      INPUT_FILE: /app/output/q1_unsorted.csv
      OUTPUT_FILE: /app/output/q1.csv
      DATA_TYPE: q1
      COMPLETION_QUEUE: sender_q1_signal
    volumes:
    - ./output:/app/output
    networks:
    - coffee-net
  grouper_q2_v2:
    build:
      context: .
      dockerfile: grouper_v2/Dockerfile
    depends_on:
      rabbitmq:
        condition: service_healthy
      gateway:
        condition: service_started
      wsm_grouper_q2:
        condition: service_started
    environment:
      PYTHONUNBUFFERED: 1
      RABBITMQ_HOST: rabbitmq
      RABBITMQ_USER: admin
      RABBITMQ_PASS: secretpassword
      QUEUE_IN: transaction_items_filtered_Q2
      COMPLETION_QUEUE: reducer_q2_signal
      GROUPER_MODE: q2
      WSM_HOST: wsm_grouper_q2
      WSM_PORT: 9006
    volumes:
    - ./grouper_v2/temp/q2:/app/temp/grouper_v2_q2
    networks:
    - coffee-net
  wsm_grouper_q2:
    build:
      context: .
      dockerfile: WSM/Dockerfile
    container_name: wsm_grouper_q2
    environment:
      PYTHONUNBUFFERED: 1
      STATE_FILE_PATH: /app/output/worker_states_grouper_q2.json
      HOST: 0.0.0.0
      PORT: 9006
    volumes:
    - ./output_wsm:/app/output
    networks:
    - coffee-net
  reducer_q2:
    build:
      context: .
      dockerfile: reducer/Dockerfile
    depends_on:
      rabbitmq:
        condition: service_healthy
      gateway:
        condition: service_started
    environment:
      PYTHONUNBUFFERED: 1
      RABBITMQ_HOST: rabbitmq
      RABBITMQ_USER: admin
      RABBITMQ_PASS: secretpassword
      QUEUE_IN: reducer_q2_signal
      COMPLETION_QUEUE: topper_q2_signal
      REDUCER_MODE: q2
      INPUT_DIR: /app/temp/grouper_v2_q2
      OUTPUT_DIR: /app/reducer_temp/q2/transaction_items_filtered_Q2
    volumes:
    - ./grouper_v2/temp/q2:/app/temp/grouper_v2_q2
    - ./reducer/temp:/app/reducer_temp/q2
    networks:
    - coffee-net
  topper_q2:
    build:
      context: .
      dockerfile: topper/Dockerfile
    container_name: topper_q2
    depends_on:
      rabbitmq:
        condition: service_healthy
      grouper_q2_v2:
        condition: service_started
    environment:
      PYTHONUNBUFFERED: 1
      RABBITMQ_HOST: rabbitmq
      RABBITMQ_USER: admin
      RABBITMQ_PASS: secretpassword
      QUEUE_IN: topper_q2_signal
      INPUT_DIR: /app/reducer_temp/q2/transaction_items_filtered_Q2
      OUTPUT_FILE: /app/topper_temp/q2_top1.csv
      TOP_N: 1
      COMPLETION_QUEUE: sender_grouper_q2_signal
      TOPPER_MODE: Q2
    volumes:
    - ./reducer/temp:/app/reducer_temp/q2
    - ./topper/temp:/app/topper_temp
    networks:
    - coffee-net
  grouper_q3_v2:
    build:
      context: .
      dockerfile: grouper_v2/Dockerfile
    depends_on:
      rabbitmq:
        condition: service_healthy
      gateway:
        condition: service_started
      wsm_grouper_q3:
        condition: service_started
    environment:
      PYTHONUNBUFFERED: 1
      RABBITMQ_HOST: rabbitmq
      RABBITMQ_USER: admin
      RABBITMQ_PASS: secretpassword
      QUEUE_IN: transactions_filtered_Q3
      COMPLETION_QUEUE: reducer_q3_signal
      GROUPER_MODE: q3
      WSM_HOST: wsm_grouper_q3
      WSM_PORT: 9007
    volumes:
    - ./grouper_v2/temp/q3:/app/temp/grouper_v2_q3
    networks:
    - coffee-net
  wsm_grouper_q3:
    build:
      context: .
      dockerfile: WSM/Dockerfile
    container_name: wsm_grouper_q3
    environment:
      PYTHONUNBUFFERED: 1
      STATE_FILE_PATH: /app/output/worker_states_grouper_q3.json
      HOST: 0.0.0.0
      PORT: 9007
    volumes:
    - ./output_wsm:/app/output
    networks:
    - coffee-net
  reducer_q3:
    build:
      context: .
      dockerfile: reducer/Dockerfile
    depends_on:
      rabbitmq:
        condition: service_healthy
      gateway:
        condition: service_started
    environment:
      PYTHONUNBUFFERED: 1
      RABBITMQ_HOST: rabbitmq
      RABBITMQ_USER: admin
      RABBITMQ_PASS: secretpassword
      QUEUE_IN: reducer_q3_signal
      COMPLETION_QUEUE: topper_q3_signal
      REDUCER_MODE: q3
      INPUT_DIR: /app/temp/grouper_v2_q3
      OUTPUT_DIR: /app/reducer_temp/q3/transactions_filtered_Q3
    volumes:
    - ./grouper_v2/temp/q3:/app/temp/grouper_v2_q3
    - ./reducer/temp:/app/reducer_temp/q3
    networks:
    - coffee-net
  topper_q3:
    build:
      context: .
      dockerfile: topper/Dockerfile
    container_name: topper_q3
    depends_on:
      rabbitmq:
        condition: service_healthy
      grouper_q3_v2:
        condition: service_started
    environment:
      PYTHONUNBUFFERED: 1
      RABBITMQ_HOST: rabbitmq
      RABBITMQ_USER: admin
      RABBITMQ_PASS: secretpassword
      QUEUE_IN: topper_q3_signal
      INPUT_DIR: /app/reducer_temp/q3/transactions_filtered_Q3
      OUTPUT_FILE: /app/topper_temp/q3_top1.csv
      TOP_N: 1
      COMPLETION_QUEUE: sender_grouper_q3_signal
      TOPPER_MODE: Q3
    volumes:
    - ./reducer/temp:/app/reducer_temp/q3
    - ./topper/temp:/app/topper_temp
    networks:
    - coffee-net
  grouper_q4_v2:
    build:
      context: .
      dockerfile: grouper_v2/Dockerfile
    depends_on:
      rabbitmq:
        condition: service_healthy
      gateway:
        condition: service_started
      wsm_grouper_q4:
        condition: service_started
    environment:
      PYTHONUNBUFFERED: 1
      RABBITMQ_HOST: rabbitmq
      RABBITMQ_USER: admin
      RABBITMQ_PASS: secretpassword
      QUEUE_IN: transactions_cleaned_Q4
      COMPLETION_QUEUE: reducer_q4_signal
      GROUPER_MODE: q4
      WSM_HOST: wsm_grouper_q4
      WSM_PORT: 9008
    volumes:
    - ./grouper_v2/temp/q4:/app/temp/grouper_v2_q4
    networks:
    - coffee-net
  wsm_grouper_q4:
    build:
      context: .
      dockerfile: WSM/Dockerfile
    container_name: wsm_grouper_q4
    environment:
      PYTHONUNBUFFERED: 1
      STATE_FILE_PATH: /app/output/worker_states_grouper_q4.json
      HOST: 0.0.0.0
      PORT: 9008
    volumes:
    - ./output_wsm:/app/output
    networks:
    - coffee-net
  reducer_q4:
    build:
      context: .
      dockerfile: reducer/Dockerfile
    depends_on:
      rabbitmq:
        condition: service_healthy
      gateway:
        condition: service_started
    environment:
      PYTHONUNBUFFERED: 1
      RABBITMQ_HOST: rabbitmq
      RABBITMQ_USER: admin
      RABBITMQ_PASS: secretpassword
      QUEUE_IN: reducer_q4_signal
      COMPLETION_QUEUE: topper_q4_signal
      REDUCER_MODE: q4
      INPUT_DIR: /app/temp/grouper_v2_q4
      OUTPUT_DIR: /app/reducer_temp/q4/transactions_cleaned_Q4
    volumes:
    - ./grouper_v2/temp/q4:/app/temp/grouper_v2_q4
    - ./reducer/temp:/app/reducer_temp/q4
    networks:
    - coffee-net
  topper_q4:
    build:
      context: .
      dockerfile: topper/Dockerfile
    container_name: topper_q4
    depends_on:
      rabbitmq:
        condition: service_healthy
      grouper_q4_v2:
        condition: service_started
    environment:
      PYTHONUNBUFFERED: 1
      RABBITMQ_HOST: rabbitmq
      RABBITMQ_USER: admin
      RABBITMQ_PASS: secretpassword
      QUEUE_IN: topper_q4_signal
      INPUT_DIR: /app/reducer_temp/q4/transactions_cleaned_Q4
      OUTPUT_FILE: /app/topper_temp/q4_top3.csv
      TOP_N: 3
      COMPLETION_QUEUE: sender_grouper_q4_signal
      TOPPER_MODE: Q4
    volumes:
    - ./reducer/temp:/app/reducer_temp/q4
    - ./topper/temp:/app/topper_temp
    networks:
    - coffee-net
  sender_grouper_q4:
    build:
      context: .
      dockerfile: sender/Dockerfile
    container_name: sender_grouper_q4
    depends_on:
      rabbitmq:
        condition: service_healthy
      topper_q4:
        condition: service_started
    environment:
      PYTHONUNBUFFERED: 1
      RABBITMQ_HOST: rabbitmq
      RABBITMQ_USER: admin
      RABBITMQ_PASS: secretpassword
      QUEUE_IN: sender_grouper_q4_signal
      QUEUE_OUT: resultados_groupby_q4
      INPUT_FILE: /app/topper_temp/topper_q4_signal/q4_top.csv
      BATCH_SIZE: 5000
      QUERY_TYPE: q4
    volumes:
    - ./topper/temp:/app/topper_temp
    networks:
    - coffee-net
  joiner_q4:
    build:
      context: .
      dockerfile: joiner/Dockerfile
    container_name: joiner_q4
    depends_on:
      rabbitmq:
        condition: service_healthy
      cleaner_stores:
        condition: service_started
      cleaner_users:
        condition: service_started
      sender_grouper_q4:
        condition: service_started
    environment:
      PYTHONUNBUFFERED: 1
      RABBITMQ_HOST: rabbitmq
      RABBITMQ_USER: admin
      RABBITMQ_PASS: secretpassword
      MULTIPLE_QUEUES: stores_cleaned_q4,resultados_groupby_q4,users_cleaned
      QUEUE_OUT: sort_q4_request
      OUTPUT_FILE: /app/output/q4_unsorted.csv
      QUERY_TYPE: q4
    volumes:
    - ./output:/app/output
    networks:
    - coffee-net
  joiner_q2:
    build:
      context: .
      dockerfile: joiner/Dockerfile
    container_name: joiner_q2
    depends_on:
      rabbitmq:
        condition: service_healthy
      cleaner_menu_items:
        condition: service_started
      sender_grouper_q2:
        condition: service_started
    environment:
      PYTHONUNBUFFERED: 1
      RABBITMQ_HOST: rabbitmq
      RABBITMQ_USER: admin
      RABBITMQ_PASS: secretpassword
      MULTIPLE_QUEUES: resultados_groupby_q2,menu_items_cleaned
      QUEUE_OUT: sender_q2_a_signal, sender_q2_b_signal
      OUTPUT_FILE: /app/output/q2_a.csv, /app/output/q2_b.csv
      QUERY_TYPE: q2
    volumes:
    - ./output:/app/output
    networks:
    - coffee-net
  sorter_q4:
    build:
      context: .
      dockerfile: sort/Dockerfile
    container_name: sorter_q4
    depends_on:
      rabbitmq:
        condition: service_healthy
      joiner_q4:
        condition: service_started
    environment:
      PYTHONUNBUFFERED: 1
      RABBITMQ_HOST: rabbitmq
      RABBITMQ_USER: admin
      RABBITMQ_PASS: secretpassword
      QUEUE_IN: sort_q4_request
      INPUT_FILE: /app/output/q4_unsorted.csv
      OUTPUT_FILE: /app/output/q4.csv
      COMPLETION_QUEUE: sender_q4_signal
      DATA_TYPE: q4
    volumes:
    - ./output:/app/output
    networks:
    - coffee-net
  sender_q4:
    build:
      context: .
      dockerfile: sender/Dockerfile
    container_name: sender_q4
    depends_on:
      rabbitmq:
        condition: service_healthy
      sorter_q4:
        condition: service_started
    environment:
      PYTHONUNBUFFERED: 1
      RABBITMQ_HOST: rabbitmq
      RABBITMQ_USER: admin
      RABBITMQ_PASS: secretpassword
      QUEUE_IN: sender_q4_signal
      QUEUE_OUT: results
      INPUT_FILE: /app/output/q4.csv
      QUERY_TYPE: q4
      INCLUDE_HEADERS: true
    volumes:
    - ./output:/app/output
    networks:
    - coffee-net
  sender_q2_a:
    build:
      context: .
      dockerfile: sender/Dockerfile
    container_name: sender_q2_a
    depends_on:
      rabbitmq:
        condition: service_healthy
      joiner_q2:
        condition: service_started
    environment:
      PYTHONUNBUFFERED: 1
      RABBITMQ_HOST: rabbitmq
      RABBITMQ_USER: admin
      RABBITMQ_PASS: secretpassword
      QUEUE_IN: sender_q2_a_signal
      QUEUE_OUT: results
      INPUT_FILE: /app/output/q2_a.csv
      QUERY_TYPE: q2_a
      INCLUDE_HEADERS: true
    volumes:
    - ./output:/app/output
    networks:
    - coffee-net
  sender_q2_b:
    build:
      context: .
      dockerfile: sender/Dockerfile
    container_name: sender_q2_b
    depends_on:
      rabbitmq:
        condition: service_healthy
      joiner_q2:
        condition: service_started
    environment:
      PYTHONUNBUFFERED: 1
      RABBITMQ_HOST: rabbitmq
      RABBITMQ_USER: admin
      RABBITMQ_PASS: secretpassword
      QUEUE_IN: sender_q2_b_signal
      QUEUE_OUT: results
      INPUT_FILE: /app/output/q2_b.csv
      QUERY_TYPE: q2_b
      INCLUDE_HEADERS: true
    volumes:
    - ./output:/app/output
    networks:
    - coffee-net
  sender_grouper_q2:
    build:
      context: .
      dockerfile: sender/Dockerfile
    container_name: sender_grouper_q2
    depends_on:
      rabbitmq:
        condition: service_healthy
      topper_q2:
        condition: service_started
    environment:
      PYTHONUNBUFFERED: 1
      RABBITMQ_HOST: rabbitmq
      RABBITMQ_USER: admin
      RABBITMQ_PASS: secretpassword
      QUEUE_IN: sender_grouper_q2_signal
      QUEUE_OUT: resultados_groupby_q2
      INPUT_FILE: /app/topper_temp/topper_q2_signal/q2_top.csv
      BATCH_SIZE: 5000
      QUERY_TYPE: q2
    volumes:
    - ./topper/temp:/app/topper_temp
    networks:
    - coffee-net
  sender_grouper_q3:
    build:
      context: .
      dockerfile: sender/Dockerfile
    container_name: sender_grouper_q3
    depends_on:
      rabbitmq:
        condition: service_healthy
      topper_q3:
        condition: service_started
    environment:
      PYTHONUNBUFFERED: 1
      RABBITMQ_HOST: rabbitmq
      RABBITMQ_USER: admin
      RABBITMQ_PASS: secretpassword
      QUEUE_IN: sender_grouper_q3_signal
      QUEUE_OUT: resultados_groupby_q3
      INPUT_FILE: /app/topper_temp/topper_q3_signal/q3_top.csv
      BATCH_SIZE: 5000
      QUERY_TYPE: q3
    volumes:
    - ./topper/temp:/app/topper_temp
    networks:
    - coffee-net
  sender_q1:
    build:
      context: .
      dockerfile: sender/Dockerfile
    container_name: sender_q1
    depends_on:
      rabbitmq:
        condition: service_healthy
      sorter_q1:
        condition: service_started
    environment:
      PYTHONUNBUFFERED: 1
      RABBITMQ_HOST: rabbitmq
      RABBITMQ_USER: admin
      RABBITMQ_PASS: secretpassword
      QUEUE_IN: sender_q1_signal
      QUEUE_OUT: results
      INPUT_FILE: /app/output/q1.csv
      QUERY_TYPE: q1
      INCLUDE_HEADERS: true
    volumes:
    - ./output:/app/output
    networks:
    - coffee-net
  joiner_q3:
    build:
      context: .
      dockerfile: joiner/Dockerfile
    container_name: joiner_q3
    depends_on:
      rabbitmq:
        condition: service_healthy
      cleaner_stores:
        condition: service_started
      sender_grouper_q3:
        condition: service_started
    environment:
      PYTHONUNBUFFERED: 1
      RABBITMQ_HOST: rabbitmq
      RABBITMQ_USER: admin
      RABBITMQ_PASS: secretpassword
      MULTIPLE_QUEUES: resultados_groupby_q3,stores_cleaned_q3
      QUEUE_OUT: sort_q3_request
      OUTPUT_FILE: /app/output/q3_unsorted.csv
      QUERY_TYPE: q3
    volumes:
    - ./output:/app/output
    networks:
    - coffee-net
  sorter_q3:
    build:
      context: .
      dockerfile: sort/Dockerfile
    container_name: sorter_q3
    depends_on:
      rabbitmq:
        condition: service_healthy
      joiner_q3:
        condition: service_started
    environment:
      PYTHONUNBUFFERED: 1
      RABBITMQ_HOST: rabbitmq
      RABBITMQ_USER: admin
      RABBITMQ_PASS: secretpassword
      QUEUE_IN: sort_q3_request
      INPUT_FILE: /app/output/q3_unsorted.csv
      OUTPUT_FILE: /app/output/q3.csv
      COMPLETION_QUEUE: sender_q3_signal
      DATA_TYPE: q3
    volumes:
    - ./output:/app/output
    networks:
    - coffee-net
  sender_q3:
    build:
      context: .
      dockerfile: sender/Dockerfile
    container_name: sender_q3
    depends_on:
      rabbitmq:
        condition: service_healthy
      sorter_q3:
        condition: service_started
    environment:
      PYTHONUNBUFFERED: 1
      RABBITMQ_HOST: rabbitmq
      RABBITMQ_USER: admin
      RABBITMQ_PASS: secretpassword
      QUEUE_IN: sender_q3_signal
      QUEUE_OUT: results
      INPUT_FILE: /app/output/q3.csv
      QUERY_TYPE: q3
      INCLUDE_HEADERS: true
    volumes:
    - ./output:/app/output
    networks:
    - coffee-net
networks:
  coffee-net:
    driver: bridge<|MERGE_RESOLUTION|>--- conflicted
+++ resolved
@@ -41,11 +41,7 @@
       GATEWAY_PORT: 5000
       QUEUE_IN: results
       REQUESTS_PER_CLIENT: 1
-<<<<<<< HEAD
-      GATEWAY_MAX_PROCESSES: 1
-=======
       GATEWAY_MAX_PROCESSES: 2
->>>>>>> b00b6fce
     networks:
     - coffee-net
   client1:
@@ -73,8 +69,6 @@
       CLIENT_ID: client1
       BATCH_MAX_AMOUNT: 5000
       REQUESTS_PER_CLIENT: 1
-<<<<<<< HEAD
-=======
     volumes:
     - ./data:/app/.data
     - ./client/results:/app/client/results
@@ -105,7 +99,6 @@
       CLIENT_ID: client2
       BATCH_MAX_AMOUNT: 5000
       REQUESTS_PER_CLIENT: 1
->>>>>>> b00b6fce
     volumes:
     - ./data:/app/.data
     - ./client/results:/app/client/results
