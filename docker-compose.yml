services:
  rabbitmq:
    image: rabbitmq:management
    container_name: rabbitmq
    restart: always
    ports:
      - "5672:5672"
      - "15672:15672"
    environment:
      RABBITMQ_DEFAULT_USER: admin
      RABBITMQ_DEFAULT_PASS: secretpassword
      RABBITMQ_LOGS: "-"  # Log to stdout
      RABBITMQ_LOG_LEVEL: warning
    networks:
      - coffee-net
    healthcheck:
      test: ["CMD", "rabbitmq-diagnostics", "check_port_connectivity"]
      interval: 10s
      timeout: 5s
      retries: 5
      start_period: 30s

  gateway:
    build:
      context: .
      dockerfile: gateway/Dockerfile
    container_name: gateway
    depends_on:
      rabbitmq:
        condition: service_healthy
    environment:
      PYTHONUNBUFFERED: 1
      RABBITMQ_HOST: rabbitmq
      RABBITMQ_USER: admin
      RABBITMQ_PASS: secretpassword
      PYTHONPATH: /app
    networks:
      - coffee-net

  client:
    build:
      context: .
      dockerfile: client/Dockerfile
    container_name: client
    depends_on:
      gateway:
        condition: service_started
    environment:
      PYTHONUNBUFFERED: 1
      DATA_DIR: /app/.data
      SERVER_ADDRESS: gateway:5000
      CLIENT_ID: client1
      BATCH_MAX_AMOUNT: 100
    volumes:
      - ./data:/app/.data
    networks:
      - coffee-net

  cleaner_transactions:
    build:
      context: .
      dockerfile: cleaner/Dockerfile
    container_name: cleaner_transactions
    depends_on:
      rabbitmq:
        condition: service_healthy
      gateway:
        condition: service_started
    environment:
      PYTHONUNBUFFERED: 1
      RABBITMQ_HOST: rabbitmq
      RABBITMQ_USER: admin
      RABBITMQ_PASS: secretpassword
      QUEUE_IN: transactions_queue
      QUEUE_OUT: transactions_cleaned
      DATA_TYPE: transactions
    networks:
      - coffee-net

  cleaner_transaction_items:
    build:
      context: .
      dockerfile: cleaner/Dockerfile
    container_name: cleaner_transaction_items
    depends_on:
      rabbitmq:
        condition: service_healthy
      gateway:
        condition: service_started
    environment:
      PYTHONUNBUFFERED: 1
      RABBITMQ_HOST: rabbitmq
      RABBITMQ_USER: admin
      RABBITMQ_PASS: secretpassword
      QUEUE_IN: transaction_items_queue
      QUEUE_OUT: transaction_items_cleaned
      DATA_TYPE: transaction_items
    networks:
      - coffee-net

  cleaner_users:
    build:
      context: .
      dockerfile: cleaner/Dockerfile
    container_name: cleaner_users
    depends_on:
      rabbitmq:
        condition: service_healthy
      gateway:
        condition: service_started
    environment:
      PYTHONUNBUFFERED: 1
      RABBITMQ_HOST: rabbitmq
      RABBITMQ_USER: admin
      RABBITMQ_PASS: secretpassword
      QUEUE_IN: users_queue
      QUEUE_OUT: users_cleaned
      DATA_TYPE: users
    networks:
      - coffee-net

  cleaner_stores:
    build:
      context: .
      dockerfile: cleaner/Dockerfile
    container_name: cleaner_stores
    depends_on:
      rabbitmq:
        condition: service_healthy
      gateway:
        condition: service_started
    environment:
      PYTHONUNBUFFERED: 1
      RABBITMQ_HOST: rabbitmq
      RABBITMQ_USER: admin
      RABBITMQ_PASS: secretpassword
      QUEUE_IN: stores_queue
      QUEUE_OUT: stores_cleaned
      DATA_TYPE: stores
    networks:
      - coffee-net

  cleaner_menu_items:
    build:
      context: .
      dockerfile: cleaner/Dockerfile
    container_name: cleaner_menu_items
    depends_on:
      rabbitmq:
        condition: service_healthy
      gateway:
        condition: service_started
    environment:
      PYTHONUNBUFFERED: 1
      RABBITMQ_HOST: rabbitmq
      RABBITMQ_USER: admin
      RABBITMQ_PASS: secretpassword
      QUEUE_IN: menu_items_queue
      QUEUE_OUT: menu_items_cleaned
      DATA_TYPE: menu_items
    networks:
      - coffee-net

<<<<<<< HEAD
  temporal_filter_transactions:
    build:
      context: .
      dockerfile: filters/Dockerfile
    container_name: temporal_filter_transactions
    depends_on:
      - cleaner_transactions
    environment:
      PYTHONUNBUFFERED: 1
      RABBITMQ_HOST: rabbitmq
      FILTER_MODE: temporal
      QUEUE_IN: transactions_cleaned
      YEAR_START: 2024
      YEAR_END: 2025
      HOUR_START: 6
      HOUR_END: 23
    networks:
      - coffee-net

  temporal_filter_transaction_items:
    build:
      context: .
      dockerfile: filters/Dockerfile
    container_name: temporal_filter_transaction_items
    depends_on:
      - cleaner_transaction_items
    environment:
      PYTHONUNBUFFERED: 1
      RABBITMQ_HOST: rabbitmq
      FILTER_MODE: temporal
      QUEUE_IN: transaction_items_cleaned
      YEAR_START: 2024
      YEAR_END: 2025
    networks:
      - coffee-net

  amount_filter:
    build:
      context: .
      dockerfile: filters/Dockerfile
    container_name: amount_filter
    depends_on:
      - temporal_filter_transactions
    environment:
      PYTHONUNBUFFERED: 1
      RABBITMQ_HOST: rabbitmq
      FILTER_MODE: amount
      QUEUE_IN: Q1_transactions_filtered
      AMOUNT_THRESHOLD: 75
=======
  joiner_q1:
    build:
      context: .
      dockerfile: joiner/Dockerfile
    container_name: joiner_q1
    depends_on:
      rabbitmq:
        condition: service_healthy
      gateway:
        condition: service_started
    environment:
      PYTHONUNBUFFERED: 1
      RABBITMQ_HOST: rabbitmq
      RABBITMQ_USER: admin
      RABBITMQ_PASS: secretpassword
      QUEUE_IN: transactions_cleaned
      OUTPUT_FILE: /app/output/q1.csv
      QUERY_TYPE: q1
    volumes:
      - ./output:/app/output
>>>>>>> 59c62cf9
    networks:
      - coffee-net

networks:
  coffee-net:
    driver: bridge<|MERGE_RESOLUTION|>--- conflicted
+++ resolved
@@ -161,7 +161,6 @@
     networks:
       - coffee-net
 
-<<<<<<< HEAD
   temporal_filter_transactions:
     build:
       context: .
@@ -211,7 +210,7 @@
       FILTER_MODE: amount
       QUEUE_IN: Q1_transactions_filtered
       AMOUNT_THRESHOLD: 75
-=======
+
   joiner_q1:
     build:
       context: .
@@ -232,8 +231,7 @@
       QUERY_TYPE: q1
     volumes:
       - ./output:/app/output
->>>>>>> 59c62cf9
-    networks:
+networks:
       - coffee-net
 
 networks:
