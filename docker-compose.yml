services:
  rabbitmq:
    image: rabbitmq:management
    container_name: rabbitmq
    restart: always
    ports:
    - 5672:5672
    - 15672:15672
    environment:
      RABBITMQ_DEFAULT_USER: admin
      RABBITMQ_DEFAULT_PASS: secretpassword
      RABBITMQ_LOGS: '-'
      RABBITMQ_LOG_LEVEL: warning
      RABBITMQ_HEARTBEAT: 300
    networks:
    - coffee-net
    healthcheck:
      test:
      - CMD
      - rabbitmq-diagnostics
      - check_port_connectivity
      interval: 10s
      timeout: 5s
      retries: 5
      start_period: 30s
  gateway:
    build:
      context: .
      dockerfile: gateway/Dockerfile
    container_name: gateway
    depends_on:
      rabbitmq:
        condition: service_healthy
    environment:
      PYTHONUNBUFFERED: 1
      RABBITMQ_HOST: rabbitmq
      RABBITMQ_USER: admin
      RABBITMQ_PASS: secretpassword
      PYTHONPATH: /app
      GATEWAY_HOST: 0.0.0.0
      GATEWAY_PORT: 5000
      QUEUE_IN: results
<<<<<<< HEAD
      REQUESTS_PER_CLIENT: 1
      GATEWAY_MAX_PROCESSES: 1
=======
      REQUESTS_PER_CLIENT: 2
      GATEWAY_MAX_PROCESSES: 2
>>>>>>> 47f1a508
    networks:
    - coffee-net
  client1:
    build:
      context: .
      dockerfile: client/Dockerfile
    container_name: client1
    depends_on:
      gateway:
        condition: service_started
      sender_q1:
        condition: service_started
      sender_q2_a:
        condition: service_started
      sender_q2_b:
        condition: service_started
      sender_q3:
        condition: service_started
      sender_q4:
        condition: service_started
    environment:
      PYTHONUNBUFFERED: 1
      DATA_DIR: /app/.data
      SERVER_ADDRESS: gateway:5000
      CLIENT_ID: client1
      BATCH_MAX_AMOUNT: 5000
      REQUESTS_PER_CLIENT: 2
    volumes:
    - ./data:/app/.data
    - ./client/results:/app/client/results
    networks:
    - coffee-net
<<<<<<< HEAD
=======
  client2:
    build:
      context: .
      dockerfile: client/Dockerfile
    container_name: client2
    depends_on:
      gateway:
        condition: service_started
      sender_q1:
        condition: service_started
      sender_q2_a:
        condition: service_started
      sender_q2_b:
        condition: service_started
      sender_q3:
        condition: service_started
      sender_q4:
        condition: service_started
    environment:
      PYTHONUNBUFFERED: 1
      DATA_DIR: /app/.data
      SERVER_ADDRESS: gateway:5000
      CLIENT_ID: client2
      BATCH_MAX_AMOUNT: 5000
      REQUESTS_PER_CLIENT: 2
    volumes:
    - ./data:/app/.data
    - ./client/results:/app/client/results
    networks:
    - coffee-net
>>>>>>> 47f1a508
  cleaner_transactions:
    build:
      context: .
      dockerfile: cleaner/Dockerfile
    depends_on:
      rabbitmq:
        condition: service_healthy
      gateway:
        condition: service_started
      wsm_transactions:
        condition: service_started
    environment:
      PYTHONUNBUFFERED: 1
      RABBITMQ_HOST: rabbitmq
      RABBITMQ_USER: admin
      RABBITMQ_PASS: secretpassword
      WSM_HOST: wsm_transactions
      WSM_PORT: 9000
      QUEUE_IN: transactions_queue
      QUEUE_OUT: transactions_cleaned
      DATA_TYPE: transactions
    networks:
    - coffee-net
  cleaner_transaction_items:
    build:
      context: .
      dockerfile: cleaner/Dockerfile
    depends_on:
      rabbitmq:
        condition: service_healthy
      gateway:
        condition: service_started
      wsm_transaction_items:
        condition: service_started
    environment:
      PYTHONUNBUFFERED: 1
      RABBITMQ_HOST: rabbitmq
      RABBITMQ_USER: admin
      RABBITMQ_PASS: secretpassword
      WSM_HOST: wsm_transaction_items
      WSM_PORT: 9001
      QUEUE_IN: transaction_items_queue
      QUEUE_OUT: transaction_items_cleaned
      DATA_TYPE: transaction_items
    networks:
    - coffee-net
  cleaner_users:
    build:
      context: .
      dockerfile: cleaner/Dockerfile
    depends_on:
      rabbitmq:
        condition: service_healthy
      gateway:
        condition: service_started
      wsm_users:
        condition: service_started
    environment:
      PYTHONUNBUFFERED: 1
      RABBITMQ_HOST: rabbitmq
      RABBITMQ_USER: admin
      RABBITMQ_PASS: secretpassword
      WSM_HOST: wsm_users
      WSM_PORT: 9002
      QUEUE_IN: users_queue
      QUEUE_OUT: users_cleaned
      DATA_TYPE: users
    networks:
    - coffee-net
  cleaner_stores:
    build:
      context: .
      dockerfile: cleaner/Dockerfile
    depends_on:
      rabbitmq:
        condition: service_healthy
      gateway:
        condition: service_started
      wsm_stores:
        condition: service_started
    environment:
      PYTHONUNBUFFERED: 1
      RABBITMQ_HOST: rabbitmq
      RABBITMQ_USER: admin
      RABBITMQ_PASS: secretpassword
      WSM_HOST: wsm_stores
      WSM_PORT: 9003
      QUEUE_IN: stores_queue
      QUEUE_OUT: stores_cleaned_q3,stores_cleaned_q4
      DATA_TYPE: stores
    networks:
    - coffee-net
  cleaner_menu_items:
    build:
      context: .
      dockerfile: cleaner/Dockerfile
    depends_on:
      rabbitmq:
        condition: service_healthy
      gateway:
        condition: service_started
      wsm_menu_items:
        condition: service_started
    environment:
      PYTHONUNBUFFERED: 1
      RABBITMQ_HOST: rabbitmq
      RABBITMQ_USER: admin
      RABBITMQ_PASS: secretpassword
      WSM_HOST: wsm_menu_items
      WSM_PORT: 9004
      QUEUE_IN: menu_items_queue
      QUEUE_OUT: menu_items_cleaned
      DATA_TYPE: menu_items
    networks:
    - coffee-net
  cleaner_transactions_q4:
    build:
      context: .
      dockerfile: cleaner/Dockerfile
    depends_on:
      rabbitmq:
        condition: service_healthy
      temporal_filter_transactions:
        condition: service_started
      wsm_transactions_q4:
        condition: service_started
    environment:
      PYTHONUNBUFFERED: 1
      RABBITMQ_HOST: rabbitmq
      RABBITMQ_USER: admin
      RABBITMQ_PASS: secretpassword
      WSM_HOST: wsm_transactions_q4
      WSM_PORT: 9005
      QUEUE_IN: transactions_filtered_Q4
      QUEUE_OUT: transactions_cleaned_Q4
      DATA_TYPE: transactions_q4
    networks:
    - coffee-net
  wsm_transactions_q4:
    build:
      context: .
      dockerfile: WSM/Dockerfile
    container_name: wsm_transactions_q4
    environment:
      PYTHONUNBUFFERED: 1
      STATE_FILE_PATH: /app/output/worker_states_transactions_q4.json
      HOST: 0.0.0.0
      PORT: 9005
    volumes:
    - ./output_wsm:/app/output
    networks:
    - coffee-net
  wsm_transactions:
    build:
      context: .
      dockerfile: WSM/Dockerfile
    container_name: wsm_transactions
    environment:
      PYTHONUNBUFFERED: 1
      STATE_FILE_PATH: /app/output/worker_states_transactions.json
      HOST: 0.0.0.0
      PORT: 9000
    volumes:
    - ./output_wsm:/app/output
    networks:
    - coffee-net
  wsm_transaction_items:
    build:
      context: .
      dockerfile: WSM/Dockerfile
    container_name: wsm_transaction_items
    environment:
      PYTHONUNBUFFERED: 1
      STATE_FILE_PATH: /app/output/worker_states_transaction_items.json
      HOST: 0.0.0.0
      PORT: 9001
    volumes:
    - ./output_wsm:/app/output
    networks:
    - coffee-net
  wsm_users:
    build:
      context: .
      dockerfile: WSM/Dockerfile
    container_name: wsm_users
    environment:
      PYTHONUNBUFFERED: 1
      STATE_FILE_PATH: /app/output/worker_states_users.json
      HOST: 0.0.0.0
      PORT: 9002
    volumes:
    - ./output_wsm:/app/output
    networks:
    - coffee-net
  wsm_stores:
    build:
      context: .
      dockerfile: WSM/Dockerfile
    container_name: wsm_stores
    environment:
      PYTHONUNBUFFERED: 1
      STATE_FILE_PATH: /app/output/worker_states_stores.json
      HOST: 0.0.0.0
      PORT: 9003
    volumes:
    - ./output_wsm:/app/output
    networks:
    - coffee-net
  wsm_menu_items:
    build:
      context: .
      dockerfile: WSM/Dockerfile
    container_name: wsm_menu_items
    environment:
      PYTHONUNBUFFERED: 1
      STATE_FILE_PATH: /app/output/worker_states_menu_items.json
      HOST: 0.0.0.0
      PORT: 9004
    volumes:
    - ./output_wsm:/app/output
    networks:
    - coffee-net
  temporal_filter_transactions:
    build:
      context: .
      dockerfile: filter/Dockerfile
    depends_on:
      rabbitmq:
        condition: service_healthy
      gateway:
        condition: service_started
      wsm_temporal_filter_transactions:
        condition: service_started
    environment:
      PYTHONUNBUFFERED: 1
      RABBITMQ_HOST: rabbitmq
      RABBITMQ_USER: admin
      RABBITMQ_PASS: secretpassword
      QUEUE_IN: transactions_cleaned
      QUEUE_OUT: transactions_filtered_Q1,transactions_filtered_Q3, transactions_filtered_Q4
      DATA_TYPE: transactions
      FILTER_TYPE: temporal
      WSM_HOST: wsm_temporal_filter_transactions
      WSM_PORT: 9009
    networks:
    - coffee-net
  wsm_temporal_filter_transactions:
    build:
      context: .
      dockerfile: WSM/Dockerfile
    container_name: wsm_temporal_filter_transactions
    environment:
      PYTHONUNBUFFERED: 1
      STATE_FILE_PATH: /app/output/worker_states_temporal_filter_transactions.json
      HOST: 0.0.0.0
      PORT: 9009
    volumes:
    - ./output_wsm:/app/output
    networks:
    - coffee-net
  temporal_filter_transaction_items:
    build:
      context: .
      dockerfile: filter/Dockerfile
    depends_on:
      rabbitmq:
        condition: service_healthy
      gateway:
        condition: service_started
      wsm_temporal_filter_transaction_items:
        condition: service_started
    environment:
      PYTHONUNBUFFERED: 1
      RABBITMQ_HOST: rabbitmq
      RABBITMQ_USER: admin
      RABBITMQ_PASS: secretpassword
      QUEUE_IN: transaction_items_cleaned
      QUEUE_OUT: transaction_items_filtered_Q2
      DATA_TYPE: transaction_items
      FILTER_TYPE: temporal
      WSM_HOST: wsm_temporal_filter_transaction_items
      WSM_PORT: 9010
    networks:
    - coffee-net
  wsm_temporal_filter_transaction_items:
    build:
      context: .
      dockerfile: WSM/Dockerfile
    container_name: wsm_temporal_filter_transaction_items
    environment:
      PYTHONUNBUFFERED: 1
      STATE_FILE_PATH: /app/output/worker_states_temporal_filter_transaction_items.json
      HOST: 0.0.0.0
      PORT: 9010
    volumes:
    - ./output_wsm:/app/output
    networks:
    - coffee-net
  amount_filter_transactions:
    build:
      context: .
      dockerfile: filter/Dockerfile
    depends_on:
      rabbitmq:
        condition: service_healthy
      gateway:
        condition: service_started
      wsm_amount_filter_transactions:
        condition: service_started
    environment:
      PYTHONUNBUFFERED: 1
      RABBITMQ_HOST: rabbitmq
      RABBITMQ_USER: admin
      RABBITMQ_PASS: secretpassword
      QUEUE_IN: transactions_filtered_Q1
      QUEUE_OUT: transactions_filtered_Q1_b
      DATA_TYPE: transactions
      FILTER_TYPE: amount
      MIN_AMOUNT: 75
      WSM_HOST: wsm_amount_filter_transactions
      WSM_PORT: 9011
    networks:
    - coffee-net
  wsm_amount_filter_transactions:
    build:
      context: .
      dockerfile: WSM/Dockerfile
    container_name: wsm_amount_filter_transactions
    environment:
      PYTHONUNBUFFERED: 1
      STATE_FILE_PATH: /app/output/worker_states_amount_filter_transactions.json
      HOST: 0.0.0.0
      PORT: 9011
    volumes:
    - ./output_wsm:/app/output
    networks:
    - coffee-net
<<<<<<< HEAD
  splitter_q1:
    build:
      context: .
      dockerfile: splitter/Dockerfile
    depends_on:
      rabbitmq:
        condition: service_healthy
      gateway:
        condition: service_started
      wsm_splitter_q1:
        condition: service_started
    environment:
      PYTHONUNBUFFERED: 1
      RABBITMQ_HOST: rabbitmq
      RABBITMQ_USER: admin
      RABBITMQ_PASS: secretpassword
      QUEUE_IN: transactions_filtered_Q1_b
      COMPLETION_QUEUE: sorter_q1_v2_signal
      WSM_HOST: wsm_splitter_q1
      WSM_PORT: 9020
      CHUNK_SIZE: 1000
      BASE_TEMP_DIR: /app/temp/splitter_q1
    volumes:
    - ./splitter/temp:/app/temp
    networks:
    - coffee-net
  wsm_splitter_q1:
    build:
      context: .
      dockerfile: WSM/Dockerfile
    container_name: wsm_splitter_q1
    environment:
      PYTHONUNBUFFERED: 1
      STATE_FILE_PATH: /app/output/worker_states_splitter_q1.json
      HOST: 0.0.0.0
      PORT: 9020
    volumes:
    - ./output_wsm:/app/output
    networks:
    - coffee-net
  sorter_q1_v2:
    build:
      context: .
      dockerfile: sorter_v2/Dockerfile
    depends_on:
      rabbitmq:
        condition: service_healthy
      gateway:
        condition: service_started
    environment:
      PYTHONUNBUFFERED: 1
      RABBITMQ_HOST: rabbitmq
      QUEUE_IN: sorter_q1_v2_signal
      COMPLETION_QUEUE: sender_q1_signal
      BASE_TEMP_DIR: /app/temp
      SORT_COLUMNS: '0'
    volumes:
    - ./splitter/temp:/app/temp
    - ./sorter_v2/temp:/app/temp
    - ./output:/app/output
    networks:
    - coffee-net
=======
>>>>>>> 47f1a508
  grouper_q2_v2:
    build:
      context: .
      dockerfile: grouper_v2/Dockerfile
    depends_on:
      rabbitmq:
        condition: service_healthy
      gateway:
        condition: service_started
      wsm_grouper_q2:
        condition: service_started
    environment:
      PYTHONUNBUFFERED: 1
      RABBITMQ_HOST: rabbitmq
      RABBITMQ_USER: admin
      RABBITMQ_PASS: secretpassword
      QUEUE_IN: transaction_items_filtered_Q2
      COMPLETION_QUEUE: reducer_q2_signal
      GROUPER_MODE: q2
      WSM_HOST: wsm_grouper_q2
      WSM_PORT: 9006
    volumes:
    - ./grouper_v2/temp/q2:/app/temp/grouper_v2_q2
    networks:
    - coffee-net
  wsm_grouper_q2:
    build:
      context: .
      dockerfile: WSM/Dockerfile
    container_name: wsm_grouper_q2
    environment:
      PYTHONUNBUFFERED: 1
      STATE_FILE_PATH: /app/output/worker_states_grouper_q2.json
      HOST: 0.0.0.0
      PORT: 9006
    volumes:
    - ./output_wsm:/app/output
    networks:
    - coffee-net
  reducer_q2:
    build:
      context: .
      dockerfile: reducer/Dockerfile
    depends_on:
      rabbitmq:
        condition: service_healthy
      gateway:
        condition: service_started
    environment:
      PYTHONUNBUFFERED: 1
      RABBITMQ_HOST: rabbitmq
      RABBITMQ_USER: admin
      RABBITMQ_PASS: secretpassword
      QUEUE_IN: reducer_q2_signal
      COMPLETION_QUEUE: topper_q2_signal
      REDUCER_MODE: q2
      INPUT_DIR: /app/temp/grouper_v2_q2
      OUTPUT_DIR: /app/reducer_temp/q2/transaction_items_filtered_Q2
    volumes:
    - ./grouper_v2/temp/q2:/app/temp/grouper_v2_q2
    - ./reducer/temp:/app/reducer_temp/q2
    networks:
    - coffee-net
  topper_q2:
    build:
      context: .
      dockerfile: topper/Dockerfile
    container_name: topper_q2
    depends_on:
      rabbitmq:
        condition: service_healthy
      grouper_q2_v2:
        condition: service_started
    environment:
      PYTHONUNBUFFERED: 1
      RABBITMQ_HOST: rabbitmq
      RABBITMQ_USER: admin
      RABBITMQ_PASS: secretpassword
      QUEUE_IN: topper_q2_signal
      INPUT_DIR: /app/reducer_temp/q2/transaction_items_filtered_Q2
      OUTPUT_FILE: /app/topper_temp/q2_top1.csv
      TOP_N: 1
      COMPLETION_QUEUE: sender_grouper_q2_signal
      TOPPER_MODE: Q2
    volumes:
    - ./reducer/temp:/app/reducer_temp/q2
    - ./topper/temp:/app/topper_temp
    networks:
    - coffee-net
  sender_grouper_q2:
    build:
      context: .
      dockerfile: sender/Dockerfile
    container_name: sender_grouper_q2
    depends_on:
      rabbitmq:
        condition: service_healthy
      topper_q2:
        condition: service_started
    environment:
      PYTHONUNBUFFERED: 1
      RABBITMQ_HOST: rabbitmq
      RABBITMQ_USER: admin
      RABBITMQ_PASS: secretpassword
      QUEUE_IN: sender_grouper_q2_signal
      QUEUE_OUT: resultados_groupby_q2
      INPUT_FILE: /app/topper_temp/topper_q2_signal/q2_top.csv
      BATCH_SIZE: 5000
      QUERY_TYPE: q2
    volumes:
    - ./topper/temp:/app/topper_temp
    networks:
    - coffee-net
  grouper_q3_v2:
    build:
      context: .
      dockerfile: grouper_v2/Dockerfile
    depends_on:
      rabbitmq:
        condition: service_healthy
      gateway:
        condition: service_started
      wsm_grouper_q3:
        condition: service_started
    environment:
      PYTHONUNBUFFERED: 1
      RABBITMQ_HOST: rabbitmq
      RABBITMQ_USER: admin
      RABBITMQ_PASS: secretpassword
      QUEUE_IN: transactions_filtered_Q3
      COMPLETION_QUEUE: reducer_q3_signal
      GROUPER_MODE: q3
      WSM_HOST: wsm_grouper_q3
      WSM_PORT: 9007
    volumes:
    - ./grouper_v2/temp/q3:/app/temp/grouper_v2_q3
    networks:
    - coffee-net
  wsm_grouper_q3:
    build:
      context: .
      dockerfile: WSM/Dockerfile
    container_name: wsm_grouper_q3
    environment:
      PYTHONUNBUFFERED: 1
      STATE_FILE_PATH: /app/output/worker_states_grouper_q3.json
      HOST: 0.0.0.0
      PORT: 9007
    volumes:
    - ./output_wsm:/app/output
    networks:
    - coffee-net
  reducer_q3:
    build:
      context: .
      dockerfile: reducer/Dockerfile
    depends_on:
      rabbitmq:
        condition: service_healthy
      gateway:
        condition: service_started
    environment:
      PYTHONUNBUFFERED: 1
      RABBITMQ_HOST: rabbitmq
      RABBITMQ_USER: admin
      RABBITMQ_PASS: secretpassword
      QUEUE_IN: reducer_q3_signal
      COMPLETION_QUEUE: topper_q3_signal
      REDUCER_MODE: q3
      INPUT_DIR: /app/temp/grouper_v2_q3
      OUTPUT_DIR: /app/reducer_temp/q3/transactions_filtered_Q3
    volumes:
    - ./grouper_v2/temp/q3:/app/temp/grouper_v2_q3
    - ./reducer/temp:/app/reducer_temp/q3
    networks:
    - coffee-net
  topper_q3:
    build:
      context: .
      dockerfile: topper/Dockerfile
    container_name: topper_q3
    depends_on:
      rabbitmq:
        condition: service_healthy
      grouper_q3_v2:
        condition: service_started
    environment:
      PYTHONUNBUFFERED: 1
      RABBITMQ_HOST: rabbitmq
      RABBITMQ_USER: admin
      RABBITMQ_PASS: secretpassword
      QUEUE_IN: topper_q3_signal
      INPUT_DIR: /app/reducer_temp/q3/transactions_filtered_Q3
      OUTPUT_FILE: /app/topper_temp/q3_top1.csv
      TOP_N: 1
      COMPLETION_QUEUE: sender_grouper_q3_signal
      TOPPER_MODE: Q3
    volumes:
    - ./reducer/temp:/app/reducer_temp/q3
    - ./topper/temp:/app/topper_temp
    networks:
    - coffee-net
  sender_grouper_q3:
    build:
      context: .
      dockerfile: sender/Dockerfile
    container_name: sender_grouper_q3
    depends_on:
      rabbitmq:
        condition: service_healthy
      topper_q3:
        condition: service_started
    environment:
      PYTHONUNBUFFERED: 1
      RABBITMQ_HOST: rabbitmq
      RABBITMQ_USER: admin
      RABBITMQ_PASS: secretpassword
      QUEUE_IN: sender_grouper_q3_signal
      QUEUE_OUT: resultados_groupby_q3
      INPUT_FILE: /app/topper_temp/topper_q3_signal/q3_top.csv
      BATCH_SIZE: 5000
      QUERY_TYPE: q3
    volumes:
    - ./topper/temp:/app/topper_temp
    networks:
    - coffee-net
  grouper_q4_v2:
    build:
      context: .
      dockerfile: grouper_v2/Dockerfile
    depends_on:
      rabbitmq:
        condition: service_healthy
      gateway:
        condition: service_started
      wsm_grouper_q4:
        condition: service_started
    environment:
      PYTHONUNBUFFERED: 1
      RABBITMQ_HOST: rabbitmq
      RABBITMQ_USER: admin
      RABBITMQ_PASS: secretpassword
      QUEUE_IN: transactions_cleaned_Q4
      COMPLETION_QUEUE: reducer_q4_signal
      GROUPER_MODE: q4
      WSM_HOST: wsm_grouper_q4
      WSM_PORT: 9008
    volumes:
    - ./grouper_v2/temp/q4:/app/temp/grouper_v2_q4
    networks:
    - coffee-net
  wsm_grouper_q4:
    build:
      context: .
      dockerfile: WSM/Dockerfile
    container_name: wsm_grouper_q4
    environment:
      PYTHONUNBUFFERED: 1
      STATE_FILE_PATH: /app/output/worker_states_grouper_q4.json
      HOST: 0.0.0.0
      PORT: 9008
    volumes:
    - ./output_wsm:/app/output
    networks:
    - coffee-net
  reducer_q4:
    build:
      context: .
      dockerfile: reducer/Dockerfile
    depends_on:
      rabbitmq:
        condition: service_healthy
      gateway:
        condition: service_started
    environment:
      PYTHONUNBUFFERED: 1
      RABBITMQ_HOST: rabbitmq
      RABBITMQ_USER: admin
      RABBITMQ_PASS: secretpassword
      QUEUE_IN: reducer_q4_signal
      COMPLETION_QUEUE: topper_q4_signal
      REDUCER_MODE: q4
      INPUT_DIR: /app/temp/grouper_v2_q4
      OUTPUT_DIR: /app/reducer_temp/q4/transactions_cleaned_Q4
    volumes:
    - ./grouper_v2/temp/q4:/app/temp/grouper_v2_q4
    - ./reducer/temp:/app/reducer_temp/q4
    networks:
    - coffee-net
  topper_q4:
    build:
      context: .
      dockerfile: topper/Dockerfile
    container_name: topper_q4
    depends_on:
      rabbitmq:
        condition: service_healthy
      grouper_q4_v2:
        condition: service_started
    environment:
      PYTHONUNBUFFERED: 1
      RABBITMQ_HOST: rabbitmq
      RABBITMQ_USER: admin
      RABBITMQ_PASS: secretpassword
      QUEUE_IN: topper_q4_signal
      INPUT_DIR: /app/reducer_temp/q4/transactions_cleaned_Q4
      OUTPUT_FILE: /app/topper_temp/q4_top3.csv
      TOP_N: 3
      COMPLETION_QUEUE: sender_grouper_q4_signal
      TOPPER_MODE: Q4
    volumes:
    - ./reducer/temp:/app/reducer_temp/q4
    - ./topper/temp:/app/topper_temp
    networks:
    - coffee-net
  sender_grouper_q4:
    build:
      context: .
      dockerfile: sender/Dockerfile
    container_name: sender_grouper_q4
    depends_on:
      rabbitmq:
        condition: service_healthy
      topper_q4:
        condition: service_started
    environment:
      PYTHONUNBUFFERED: 1
      RABBITMQ_HOST: rabbitmq
      RABBITMQ_USER: admin
      RABBITMQ_PASS: secretpassword
      QUEUE_IN: sender_grouper_q4_signal
      QUEUE_OUT: resultados_groupby_q4
      INPUT_FILE: /app/topper_temp/topper_q4_signal/q4_top.csv
      BATCH_SIZE: 5000
      QUERY_TYPE: q4
    volumes:
    - ./topper/temp:/app/topper_temp
    networks:
    - coffee-net
  joiner_q1:
    build:
      context: .
      dockerfile: joiner/Dockerfile
    container_name: joiner_q1
    depends_on:
      rabbitmq:
        condition: service_healthy
      gateway:
        condition: service_started
    environment:
      PYTHONUNBUFFERED: 1
      RABBITMQ_HOST: rabbitmq
      RABBITMQ_USER: admin
      RABBITMQ_PASS: secretpassword
      QUEUE_IN: transactions_filtered_Q1_b
      QUEUE_OUT: sort_q1_request
      OUTPUT_FILE: /app/output/q1_unsorted.csv
      QUERY_TYPE: q1
    volumes:
    - ./output:/app/output
    networks:
    - coffee-net
  sorter_q1:
    build:
      context: .
      dockerfile: sort/Dockerfile
    container_name: sorter_q1
    depends_on:
      rabbitmq:
        condition: service_healthy
      joiner_q1:
        condition: service_started
    environment:
      PYTHONUNBUFFERED: 1
      RABBITMQ_HOST: rabbitmq
      RABBITMQ_USER: admin
      RABBITMQ_PASS: secretpassword
      QUEUE_IN: sort_q1_request
      INPUT_FILE: /app/output/q1_unsorted.csv
      OUTPUT_FILE: /app/output/q1.csv
      DATA_TYPE: q1
      COMPLETION_QUEUE: sender_q1_signal
    volumes:
    - ./output:/app/output
    networks:
    - coffee-net
  sender_q1:
    build:
      context: .
      dockerfile: sender/Dockerfile
    container_name: sender_q1
    depends_on:
      rabbitmq:
        condition: service_healthy
      sorter_q1:
        condition: service_started
    environment:
      PYTHONUNBUFFERED: 1
      RABBITMQ_HOST: rabbitmq
      RABBITMQ_USER: admin
      RABBITMQ_PASS: secretpassword
      QUEUE_IN: sender_q1_signal
      QUEUE_OUT: results
      INPUT_FILE: /app/output/q1.csv
      QUERY_TYPE: q1
      INCLUDE_HEADERS: true
    volumes:
    - ./output:/app/output
    networks:
    - coffee-net
  joiner_v2_q2:
    build:
      context: .
      dockerfile: joiner_v2/Dockerfile
    depends_on:
      rabbitmq:
        condition: service_healthy
      cleaner_menu_items:
        condition: service_started
      sender_grouper_q2:
        condition: service_started
      wsm_q2:
        condition: service_started
    environment:
      PYTHONUNBUFFERED: 1
      RABBITMQ_HOST: rabbitmq
      RABBITMQ_USER: admin
      RABBITMQ_PASS: secretpassword
      MULTIPLE_QUEUES: resultados_groupby_q2,menu_items_cleaned
      QUEUE_OUT: sender_q2_a_signal, sender_q2_b_signal
      OUTPUT_FILE: /app/output/q2_a.csv, /app/output/q2_b.csv
      QUERY_TYPE: q2
      WSM_HOST: wsm_q2
      WSM_PORT: 9100
    volumes:
    - ./output:/app/output
    networks:
    - coffee-net
  wsm_q2:
    build:
      context: .
      dockerfile: WSM/Dockerfile
    container_name: wsm_q2
    environment:
      PYTHONUNBUFFERED: 1
      STATE_FILE_PATH: /app/output/joiner_states_q2.json
      HOST: 0.0.0.0
      PORT: 9100
      USING_END_SYNC: 1
    volumes:
    - ./output_wsm:/app/output
    networks:
    - coffee-net
  sender_q2_a:
    build:
      context: .
      dockerfile: sender/Dockerfile
    container_name: sender_q2_a
    depends_on:
      rabbitmq:
        condition: service_healthy
      joiner_v2_q2:
        condition: service_started
    environment:
      PYTHONUNBUFFERED: 1
      RABBITMQ_HOST: rabbitmq
      RABBITMQ_USER: admin
      RABBITMQ_PASS: secretpassword
      QUEUE_IN: sender_q2_a_signal
      QUEUE_OUT: results
      INPUT_FILE: /app/output/q2_a.csv
      QUERY_TYPE: q2_a
      INCLUDE_HEADERS: true
    volumes:
    - ./output:/app/output
    networks:
    - coffee-net
  sender_q2_b:
    build:
      context: .
      dockerfile: sender/Dockerfile
    container_name: sender_q2_b
    depends_on:
      rabbitmq:
        condition: service_healthy
      joiner_v2_q2:
        condition: service_started
    environment:
      PYTHONUNBUFFERED: 1
      RABBITMQ_HOST: rabbitmq
      RABBITMQ_USER: admin
      RABBITMQ_PASS: secretpassword
      QUEUE_IN: sender_q2_b_signal
      QUEUE_OUT: results
      INPUT_FILE: /app/output/q2_b.csv
      QUERY_TYPE: q2_b
      INCLUDE_HEADERS: true
    volumes:
    - ./output:/app/output
    networks:
    - coffee-net
  joiner_v2_q4:
    build:
      context: .
      dockerfile: joiner_v2/Dockerfile
    depends_on:
      rabbitmq:
        condition: service_healthy
      cleaner_stores:
        condition: service_started
      cleaner_users:
        condition: service_started
      sender_grouper_q4:
        condition: service_started
      wsm_q4:
        condition: service_started
    environment:
      PYTHONUNBUFFERED: 1
      RABBITMQ_HOST: rabbitmq
      RABBITMQ_USER: admin
      RABBITMQ_PASS: secretpassword
      MULTIPLE_QUEUES: stores_cleaned_q4,resultados_groupby_q4,users_cleaned
      QUEUE_OUT: sort_q4_request
      OUTPUT_FILE: /app/output/q4_unsorted.csv
      QUERY_TYPE: q4
      WSM_HOST: wsm_q4
      WSM_PORT: 9101
    volumes:
    - ./output:/app/output
    networks:
    - coffee-net
  wsm_q4:
    build:
      context: .
      dockerfile: WSM/Dockerfile
    container_name: wsm_q4
    environment:
      PYTHONUNBUFFERED: 1
      STATE_FILE_PATH: /app/output/joiner_states_q4.json
      HOST: 0.0.0.0
      PORT: 9101
      USING_END_SYNC: 1
    volumes:
    - ./output_wsm:/app/output
    networks:
    - coffee-net
  sorter_q4:
    build:
      context: .
      dockerfile: sort/Dockerfile
    container_name: sorter_q4
    depends_on:
      rabbitmq:
        condition: service_healthy
      joiner_v2_q4:
        condition: service_started
    environment:
      PYTHONUNBUFFERED: 1
      RABBITMQ_HOST: rabbitmq
      RABBITMQ_USER: admin
      RABBITMQ_PASS: secretpassword
      QUEUE_IN: sort_q4_request
      INPUT_FILE: /app/output/q4_unsorted.csv
      OUTPUT_FILE: /app/output/q4.csv
      COMPLETION_QUEUE: sender_q4_signal
      DATA_TYPE: q4
    volumes:
    - ./output:/app/output
    networks:
    - coffee-net
  sender_q4:
    build:
      context: .
      dockerfile: sender/Dockerfile
    container_name: sender_q4
    depends_on:
      rabbitmq:
        condition: service_healthy
<<<<<<< HEAD
      sorter_q1_v2:
=======
      sorter_q4:
>>>>>>> 47f1a508
        condition: service_started
    environment:
      PYTHONUNBUFFERED: 1
      RABBITMQ_HOST: rabbitmq
      RABBITMQ_USER: admin
      RABBITMQ_PASS: secretpassword
      QUEUE_IN: sender_q4_signal
      QUEUE_OUT: results
      INPUT_FILE: /app/output/q4.csv
      QUERY_TYPE: q4
      INCLUDE_HEADERS: true
    volumes:
    - ./output:/app/output
    networks:
    - coffee-net
  joiner_v2_q3:
    build:
      context: .
      dockerfile: joiner_v2/Dockerfile
    depends_on:
      rabbitmq:
        condition: service_healthy
      cleaner_stores:
        condition: service_started
      sender_grouper_q3:
        condition: service_started
      wsm_q3:
        condition: service_started
    environment:
      PYTHONUNBUFFERED: 1
      RABBITMQ_HOST: rabbitmq
      RABBITMQ_USER: admin
      RABBITMQ_PASS: secretpassword
      MULTIPLE_QUEUES: resultados_groupby_q3,stores_cleaned_q3
      QUEUE_OUT: sort_q3_request
      OUTPUT_FILE: /app/output/q3_unsorted.csv
      QUERY_TYPE: q3
      WSM_HOST: wsm_q3
      WSM_PORT: 9102
    volumes:
    - ./output:/app/output
    networks:
    - coffee-net
  wsm_q3:
    build:
      context: .
      dockerfile: WSM/Dockerfile
    container_name: wsm_q3
    environment:
      PYTHONUNBUFFERED: 1
      STATE_FILE_PATH: /app/output/joiner_states_q3.json
      HOST: 0.0.0.0
      PORT: 9102
      USING_END_SYNC: 1
    volumes:
    - ./output_wsm:/app/output
    networks:
    - coffee-net
  sorter_q3:
    build:
      context: .
      dockerfile: sort/Dockerfile
    container_name: sorter_q3
    depends_on:
      rabbitmq:
        condition: service_healthy
      joiner_v2_q3:
        condition: service_started
    environment:
      PYTHONUNBUFFERED: 1
      RABBITMQ_HOST: rabbitmq
      RABBITMQ_USER: admin
      RABBITMQ_PASS: secretpassword
      QUEUE_IN: sort_q3_request
      INPUT_FILE: /app/output/q3_unsorted.csv
      OUTPUT_FILE: /app/output/q3.csv
      COMPLETION_QUEUE: sender_q3_signal
      DATA_TYPE: q3
    volumes:
    - ./output:/app/output
    networks:
    - coffee-net
  sender_q3:
    build:
      context: .
      dockerfile: sender/Dockerfile
    container_name: sender_q3
    depends_on:
      rabbitmq:
        condition: service_healthy
      sorter_q3:
        condition: service_started
    environment:
      PYTHONUNBUFFERED: 1
      RABBITMQ_HOST: rabbitmq
      RABBITMQ_USER: admin
      RABBITMQ_PASS: secretpassword
      QUEUE_IN: sender_q3_signal
      QUEUE_OUT: results
      INPUT_FILE: /app/output/q3.csv
      QUERY_TYPE: q3
      INCLUDE_HEADERS: true
    volumes:
    - ./output:/app/output
    networks:
    - coffee-net
networks:
  coffee-net:
    driver: bridge<|MERGE_RESOLUTION|>--- conflicted
+++ resolved
@@ -40,13 +40,8 @@
       GATEWAY_HOST: 0.0.0.0
       GATEWAY_PORT: 5000
       QUEUE_IN: results
-<<<<<<< HEAD
       REQUESTS_PER_CLIENT: 1
       GATEWAY_MAX_PROCESSES: 1
-=======
-      REQUESTS_PER_CLIENT: 2
-      GATEWAY_MAX_PROCESSES: 2
->>>>>>> 47f1a508
     networks:
     - coffee-net
   client1:
@@ -79,39 +74,6 @@
     - ./client/results:/app/client/results
     networks:
     - coffee-net
-<<<<<<< HEAD
-=======
-  client2:
-    build:
-      context: .
-      dockerfile: client/Dockerfile
-    container_name: client2
-    depends_on:
-      gateway:
-        condition: service_started
-      sender_q1:
-        condition: service_started
-      sender_q2_a:
-        condition: service_started
-      sender_q2_b:
-        condition: service_started
-      sender_q3:
-        condition: service_started
-      sender_q4:
-        condition: service_started
-    environment:
-      PYTHONUNBUFFERED: 1
-      DATA_DIR: /app/.data
-      SERVER_ADDRESS: gateway:5000
-      CLIENT_ID: client2
-      BATCH_MAX_AMOUNT: 5000
-      REQUESTS_PER_CLIENT: 2
-    volumes:
-    - ./data:/app/.data
-    - ./client/results:/app/client/results
-    networks:
-    - coffee-net
->>>>>>> 47f1a508
   cleaner_transactions:
     build:
       context: .
@@ -449,7 +411,6 @@
     - ./output_wsm:/app/output
     networks:
     - coffee-net
-<<<<<<< HEAD
   splitter_q1:
     build:
       context: .
@@ -512,8 +473,6 @@
     - ./output:/app/output
     networks:
     - coffee-net
-=======
->>>>>>> 47f1a508
   grouper_q2_v2:
     build:
       context: .
@@ -1092,11 +1051,7 @@
     depends_on:
       rabbitmq:
         condition: service_healthy
-<<<<<<< HEAD
-      sorter_q1_v2:
-=======
       sorter_q4:
->>>>>>> 47f1a508
         condition: service_started
     environment:
       PYTHONUNBUFFERED: 1
