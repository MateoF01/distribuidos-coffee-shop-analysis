--- conflicted
+++ resolved
@@ -317,32 +317,9 @@
                         for queue_name in queue_names.values():
                             queues[queue_name].send(message)
                             logging.debug(f"Sent DATA_END to {queue_name} with request_id={current_request_id}")
-<<<<<<< HEAD
                     elif data_type in queue_names:
                         queues[queue_names[data_type]].send(message)
                         logging.debug(f"Sent END message for {data_type_names.get(data_type, data_type)} to queue with request_id={current_request_id}")
-=======
-                        # Also broadcast DATA_END to exchanges for cleaners
-                        transactions_end_exchange.send(message)
-                        transaction_items_end_exchange.send(message)
-                        logging.debug("Sent DATA_END to cleaner exchanges")
-                        # Mark all data_types as ended for this batch
-                        data_end_received.update(queue_names.keys())
-                    elif data_type in queue_names:
-                        queues[queue_names[data_type]].send(message)
-                        logging.debug(f"Sent END message for {data_type_names.get(data_type, data_type)} to queue with request_id={current_request_id}")
-
-                        # Additionally send END messages to exchanges for transactions and transaction_items
-                        if data_type == protocol.DATA_TRANSACTIONS:
-                            transactions_end_exchange.send(message)
-                            logging.debug(f"Sent END message for transactions to exchange")
-                        elif data_type == protocol.DATA_TRANSACTION_ITEMS:
-                            transaction_items_end_exchange.send(message)
-                            logging.debug(f"Sent END message for transaction_items to exchange")
-
-                        # Mark this data_type as ended for this batch
-                        data_end_received.add(data_type)
->>>>>>> b00b6fce
                     else:
                         logging.warning(f"Unknown data type in END message: {data_type}")
                 else:
