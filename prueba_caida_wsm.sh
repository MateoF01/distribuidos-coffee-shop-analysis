#!/bin/bash

# Directorio desde donde se ejecuta el script
START_DIR="$(pwd)"

# Detectar el sistema operativo
OS_TYPE="$(uname)"

# Función para abrir terminal según el sistema operativo
open_terminal() {
    local title="$1"
    local cmd="$2"
    
    if [[ "$OS_TYPE" == "Darwin" ]]; then
        # macOS
        osascript <<EOF
tell application "Terminal"
    activate
    do script "cd \"$START_DIR\""
end tell

delay 0.3

tell application "System Events"
    keystroke "$cmd"
end tell
EOF
    elif [[ "$OS_TYPE" == "Linux" ]]; then
        # Linux - abrir ventanas separadas con comando pre-escrito
        if command -v gnome-terminal &> /dev/null; then
            gnome-terminal --title="$title" -- bash -c "cd '$START_DIR' && exec bash -c 'read -e -p \"\" -i \"$cmd\"; exec bash'" &
        elif command -v xterm &> /dev/null; then
            xterm -T "$title" -e bash -c "cd '$START_DIR' && exec bash -c 'read -e -p \"\" -i \"$cmd\"; exec bash'" &
        elif command -v konsole &> /dev/null; then
            konsole -p tabtitle="$title" -e bash -c "cd '$START_DIR' && exec bash -c 'read -e -p \"\" -i \"$cmd\"; exec bash'" &
        else
            echo "No se encontró un emulador de terminal compatible en Linux"
            exit 1
        fi
    else
        echo "Sistema operativo no soportado: $OS_TYPE"
        exit 1
    fi
}

# --- Ventana 1: make up ---
if [[ "$OS_TYPE" == "Darwin" ]]; then
    osascript <<EOF
tell application "Terminal"
    activate
    do script "cd \"$START_DIR\""
end tell

delay 0.3

tell application "System Events"
    keystroke "make up"
end tell
EOF
elif [[ "$OS_TYPE" == "Linux" ]]; then
    if command -v gnome-terminal &> /dev/null; then
        gnome-terminal --title="Make Up" -- bash -c "cd '$START_DIR' && exec bash -c 'read -e -p \"\" -i \"make up\"; exec bash'" &
    elif command -v xterm &> /dev/null; then
        xterm -T "Make Up" -e bash -c "cd '$START_DIR' && exec bash -c 'read -e -p \"\" -i \"make up\"; exec bash'" &
    elif command -v konsole &> /dev/null; then
        konsole -p tabtitle="Make Up" -e bash -c "cd '$START_DIR' && exec bash -c 'read -e -p \"\" -i \"make up\"; exec bash'" &
    fi
fi

sleep 2

# --- Ventana 2 ---
<<<<<<< HEAD
write_cmd "docker logs -f coffee-shop-22-cleaner_transactions-2"
=======
open_terminal "Cleaner Logs" "docker logs -f distribuidos-coffee-shop-analysis-cleaner_transactions-2"
>>>>>>> d1038553

# --- Ventana 3 ---
open_terminal "Kill WSM" "docker kill wsm_transactions"

# --- Ventana 4 ---
open_terminal "WSM Logs 1" "docker logs -f wsm_transactions"

# --- Ventana 5 ---
open_terminal "WSM Logs 2" "docker logs -f wsm_transactions_2"

# --- Ventana 6 ---
open_terminal "WSM Logs 3" "docker logs -f wsm_transactions_3"<|MERGE_RESOLUTION|>--- conflicted
+++ resolved
@@ -70,11 +70,7 @@
 sleep 2
 
 # --- Ventana 2 ---
-<<<<<<< HEAD
-write_cmd "docker logs -f coffee-shop-22-cleaner_transactions-2"
-=======
 open_terminal "Cleaner Logs" "docker logs -f distribuidos-coffee-shop-analysis-cleaner_transactions-2"
->>>>>>> d1038553
 
 # --- Ventana 3 ---
 open_terminal "Kill WSM" "docker kill wsm_transactions"
