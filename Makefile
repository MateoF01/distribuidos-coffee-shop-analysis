SHELL := /bin/bash
PWD := $(shell pwd)

# 🧩 Replica configuration (default values)
<<<<<<< HEAD
CLEANER_TRANSACTIONS_REPLICAS ?= 2
CLEANER_TRANSACTION_ITEMS_REPLICAS ?= 4
=======
CLEANER_TRANSACTIONS_REPLICAS ?= 10
CLEANER_TRANSACTION_ITEMS_REPLICAS ?= 15
>>>>>>> 47f1a508
CLEANER_USERS_REPLICAS ?= 1
CLEANER_STORES_REPLICAS ?= 1
CLEANER_MENU_ITEMS_REPLICAS ?= 1
CLEANER_TRANSACTIONS_REPLICAS_Q4 ?= 2

GROUPER_Q2_V2_REPLICAS ?= 2
GROUPER_Q3_V2_REPLICAS ?= 4
GROUPER_Q4_V2_REPLICAS ?= 4

REDUCER_Q2_REPLICAS ?= 2
REDUCER_Q3_REPLICAS ?= 2
REDUCER_Q4_REPLICAS ?= 2

TEMPORAL_FILTER_TRANSACTIONS_REPLICAS ?= 2
TEMPORAL_FILTER_TRANSACTION_ITEMS_REPLICAS ?= 3
AMOUNT_FILTER_TRANSACTIONS_REPLICAS ?= 2

SPLITTER_Q1_REPLICAS ?= 3
SORTER_Q1_V2_REPLICAS ?= 2

JOINER_V2_Q2_REPLICAS ?= 2
JOINER_V2_Q3_REPLICAS ?= 2
JOINER_V2_Q4_REPLICAS ?= 2

default: help

.PHONY: help
help:
	@echo "Available targets:"
	@echo "  up      - Build and start all services with scaling"
	@echo "  down    - Stop all services and clean up files"
	@echo "  restart - Stop, clean, and start services"
	@echo "  logs    - Show logs from all services"
	@echo "  clean   - Remove output, temp, and client result files"
	@echo "  status  - Show running containers"
	@echo ""
	@echo "Replica configuration (can be overridden):"
	@echo "  cleaner_transactions: $(CLEANER_TRANSACTIONS_REPLICAS)"
	@echo "  cleaner_transaction_items: $(CLEANER_TRANSACTION_ITEMS_REPLICAS)"
	@echo "  cleaner_users: $(CLEANER_USERS_REPLICAS)"
	@echo "  cleaner_stores: $(CLEANER_STORES_REPLICAS)"
	@echo "  cleaner_menu_items: $(CLEANER_MENU_ITEMS_REPLICAS)"
	@echo "  cleaner_transactions_q4: $(CLEANER_TRANSACTIONS_REPLICAS_Q4)"
	@echo "  grouper_q2_v2: $(GROUPER_Q2_V2_REPLICAS)"
	@echo "  grouper_q3_v2: $(GROUPER_Q3_V2_REPLICAS)"
	@echo "  grouper_q4_v2: $(GROUPER_Q4_V2_REPLICAS)"
	@echo "  reducer_q2: $(REDUCER_Q2_REPLICAS)"
	@echo "  reducer_q3: $(REDUCER_Q3_REPLICAS)"
	@echo "  reducer_q4: $(REDUCER_Q4_REPLICAS)"
	@echo "  temporal_filter_transactions: $(TEMPORAL_FILTER_TRANSACTIONS_REPLICAS)"
	@echo "  temporal_filter_transaction_items: $(TEMPORAL_FILTER_TRANSACTION_ITEMS_REPLICAS)"
	@echo "  amount_filter_transactions: $(AMOUNT_FILTER_TRANSACTIONS)"
	@echo "  splitter_q1: $(SPLITTER_Q1_REPLICAS)"
	@echo "  sorter_q1_v2: $(SORTER_Q1_V2_REPLICAS)"
	@echo ""
	@echo "Examples:"
	@echo "  make up  # Start with defaults"
	@echo "  CLEANER_TRANSACTIONS_REPLICAS=5 make up  # Only scale transactions cleaners"
	@echo "  CLEANER_TRANSACTIONS_REPLICAS=3 CLEANER_USERS_REPLICAS=4 make up"
	@echo "  make scale-cleaners CLEANER_TRANSACTIONS_REPLICAS=2 CLEANER_STORES_REPLICAS=5"

# 🛠️ Build
.PHONY: build
build:
	docker compose build

# 🚀 Up
.PHONY: up
up: build
	@echo "Starting services with replicas:"
	@echo "  transactions=$(CLEANER_TRANSACTIONS_REPLICAS), transaction_items=$(CLEANER_TRANSACTION_ITEMS_REPLICAS), users=$(CLEANER_USERS_REPLICAS), stores=$(CLEANER_STORES_REPLICAS), menu_items=$(CLEANER_MENU_ITEMS_REPLICAS)"
	docker compose up -d \
	  --scale cleaner_transactions=$(CLEANER_TRANSACTIONS_REPLICAS) \
	  --scale cleaner_transaction_items=$(CLEANER_TRANSACTION_ITEMS_REPLICAS) \
	  --scale cleaner_users=$(CLEANER_USERS_REPLICAS) \
	  --scale cleaner_stores=$(CLEANER_STORES_REPLICAS) \
	  --scale cleaner_menu_items=$(CLEANER_MENU_ITEMS_REPLICAS) \
	  --scale cleaner_transactions_q4=$(CLEANER_TRANSACTIONS_REPLICAS_Q4) \
	  --scale grouper_q2_v2=$(GROUPER_Q2_V2_REPLICAS) \
	  --scale grouper_q3_v2=$(GROUPER_Q3_V2_REPLICAS) \
	  --scale grouper_q4_v2=$(GROUPER_Q4_V2_REPLICAS) \
	  --scale reducer_q2=$(REDUCER_Q2_REPLICAS) \
	  --scale reducer_q3=$(REDUCER_Q3_REPLICAS) \
	  --scale reducer_q4=$(REDUCER_Q4_REPLICAS) \
	  --scale temporal_filter_transactions=$(TEMPORAL_FILTER_TRANSACTIONS_REPLICAS) \
	  --scale temporal_filter_transaction_items=$(TEMPORAL_FILTER_TRANSACTION_ITEMS_REPLICAS) \
<<<<<<< HEAD
      --scale amount_filter_transactions=$(AMOUNT_FILTER_TRANSACTIONS_REPLICAS) \
	  --scale splitter_q1=$(SPLITTER_Q1_REPLICAS) \
	  --scale sorter_q1_v2=$(SORTER_Q1_V2_REPLICAS) 

=======
		--scale amount_filter_transactions=$(AMOUNT_FILTER_TRANSACTIONS_REPLICAS) \
		--scale joiner_v2_q2=$(JOINER_V2_Q2_REPLICAS) \
		--scale joiner_v2_q3=$(JOINER_V2_Q3_REPLICAS) \
		--scale joiner_v2_q4=$(JOINER_V2_Q4_REPLICAS) \
>>>>>>> 47f1a508



# 🧹 Down and cleanup
.PHONY: down
down:
	docker compose stop -t 5
	docker compose down
	@echo "🧹 Cleaning up output, temp, WSM, splitter, and client results..."
	@docker run --rm \
		-v $(PWD)/output:/tmp/output \
		-v $(PWD)/output_wsm:/tmp/output_wsm \
		-v $(PWD)/output_shm:/tmp/output_shm \
		-v $(PWD)/grouper_v2/temp/q2:/tmp/grouper_q2 \
		-v $(PWD)/grouper_v2/temp/q3:/tmp/grouper_q3 \
		-v $(PWD)/grouper_v2/temp/q4:/tmp/grouper_q4 \
		-v $(PWD)/splitter/temp:/tmp/splitter_temp \
		-v $(PWD)/reducer/temp:/tmp/reducer_temp \
		-v $(PWD)/topper/temp:/tmp/topper_temp \
		-v $(PWD)/client/results:/tmp/client_results \
		alpine:latest sh -c "rm -rf \
			/tmp/output/* \
			/tmp/output_wsm/* \
			/tmp/output_shm/* \
			/tmp/grouper_q2/* \
			/tmp/grouper_q3/* \
			/tmp/grouper_q4/* \
			/tmp/splitter_temp/* \
			/tmp/reducer_temp/* \
			/tmp/topper_temp/* \
			/tmp/client_results/* 2>/dev/null || true"
	@echo "✅ Cleanup complete!"


# 🔁 Restart
.PHONY: restart
restart: down up
	@echo "🔁 Services restarted with cleanup!"

# 🧾 Logs
.PHONY: logs
logs:
	docker compose logs -f

# 🧽 Clean output/temp files
.PHONY: clean
clean:
	@echo "🧹 Cleaning up output, temp, WSM, splitter, and client result directories..."
	@docker run --rm \
		-v $(PWD)/output:/tmp/output \
		-v $(PWD)/output_wsm:/tmp/output_wsm \
		-v $(PWD)/output_shm:/tmp/output_shm \
		-v $(PWD)/grouper_v2/temp/q2:/tmp/grouper_q2 \
		-v $(PWD)/grouper_v2/temp/q3:/tmp/grouper_q3 \
		-v $(PWD)/grouper_v2/temp/q4:/tmp/grouper_q4 \
		-v $(PWD)/splitter/temp:/tmp/splitter_temp \
		-v $(PWD)/reducer/temp:/tmp/reducer_temp \
		-v $(PWD)/topper/temp:/tmp/topper_temp \
		-v $(PWD)/client/results:/tmp/client_results \
		alpine:latest sh -c "rm -rf \
			/tmp/output/* \
			/tmp/output_wsm/* \
			/tmp/output_shm/* \
			/tmp/grouper_q2/* \
			/tmp/grouper_q3/* \
			/tmp/grouper_q4/* \
			/tmp/splitter_temp/* \
			/tmp/reducer_temp/* \
			/tmp/topper_temp/* \
			/tmp/client_results/* 2>/dev/null || true"
	@echo "✅ Cleanup complete!"

# 📊 Status
.PHONY: status
status:
	docker compose ps

# 🛑 Stop
.PHONY: stop
stop:
	docker compose stop

# ❌ Remove
.PHONY: rm
rm: stop
	docker compose rm -f

# 📈 Scale cleaner replicas dynamically
.PHONY: scale-cleaners
scale-cleaners:
	@echo "Scaling cleaner services:"
	@echo "  transactions=$(CLEANER_TRANSACTIONS_REPLICAS)"
	@echo "  transaction_items=$(CLEANER_TRANSACTION_ITEMS_REPLICAS)"
	@echo "  users=$(CLEANER_USERS_REPLICAS)"
	@echo "  stores=$(CLEANER_STORES_REPLICAS)"
	@echo "  menu_items=$(CLEANER_MENU_ITEMS_REPLICAS)"
	docker compose up -d \
	  --scale cleaner_transactions=$(CLEANER_TRANSACTIONS_REPLICAS) \
	  --scale cleaner_transaction_items=$(CLEANER_TRANSACTION_ITEMS_REPLICAS) \
	  --scale cleaner_users=$(CLEANER_USERS_REPLICAS) \
	  --scale cleaner_stores=$(CLEANER_STORES_REPLICAS) \
	  --scale cleaner_menu_items=$(CLEANER_MENU_ITEMS_REPLICAS)

# 🔍 Show current replica setup
.PHONY: show-replicas
show-replicas:
	@echo "Current replica configuration:"
	@echo "  cleaner_transactions: $(CLEANER_TRANSACTIONS_REPLICAS)"
	@echo "  cleaner_transaction_items: $(CLEANER_TRANSACTION_ITEMS_REPLICAS)"
	@echo "  cleaner_users: $(CLEANER_USERS_REPLICAS)"
	@echo "  cleaner_stores: $(CLEANER_STORES_REPLICAS)"
	@echo "  cleaner_menu_items: $(CLEANER_MENU_ITEMS_REPLICAS)"
	@echo ""
	@echo "Running containers:"
	@docker compose ps | grep -E "(cleaner_transactions|cleaner_transaction_items|cleaner_users|cleaner_stores|cleaner_menu_items)" || echo "No cleaner containers running"

# 🪵 Logs for cleaner services only
.PHONY: logs-cleaners
logs-cleaners:
	docker compose logs -f cleaner_transactions cleaner_transaction_items cleaner_users cleaner_stores cleaner_menu_items<|MERGE_RESOLUTION|>--- conflicted
+++ resolved
@@ -2,13 +2,8 @@
 PWD := $(shell pwd)
 
 # 🧩 Replica configuration (default values)
-<<<<<<< HEAD
 CLEANER_TRANSACTIONS_REPLICAS ?= 2
 CLEANER_TRANSACTION_ITEMS_REPLICAS ?= 4
-=======
-CLEANER_TRANSACTIONS_REPLICAS ?= 10
-CLEANER_TRANSACTION_ITEMS_REPLICAS ?= 15
->>>>>>> 47f1a508
 CLEANER_USERS_REPLICAS ?= 1
 CLEANER_STORES_REPLICAS ?= 1
 CLEANER_MENU_ITEMS_REPLICAS ?= 1
@@ -95,17 +90,12 @@
 	  --scale reducer_q4=$(REDUCER_Q4_REPLICAS) \
 	  --scale temporal_filter_transactions=$(TEMPORAL_FILTER_TRANSACTIONS_REPLICAS) \
 	  --scale temporal_filter_transaction_items=$(TEMPORAL_FILTER_TRANSACTION_ITEMS_REPLICAS) \
-<<<<<<< HEAD
-      --scale amount_filter_transactions=$(AMOUNT_FILTER_TRANSACTIONS_REPLICAS) \
+    --scale amount_filter_transactions=$(AMOUNT_FILTER_TRANSACTIONS_REPLICAS) \
 	  --scale splitter_q1=$(SPLITTER_Q1_REPLICAS) \
 	  --scale sorter_q1_v2=$(SORTER_Q1_V2_REPLICAS) 
-
-=======
-		--scale amount_filter_transactions=$(AMOUNT_FILTER_TRANSACTIONS_REPLICAS) \
 		--scale joiner_v2_q2=$(JOINER_V2_Q2_REPLICAS) \
 		--scale joiner_v2_q3=$(JOINER_V2_Q3_REPLICAS) \
 		--scale joiner_v2_q4=$(JOINER_V2_Q4_REPLICAS) \
->>>>>>> 47f1a508
 
 
 
