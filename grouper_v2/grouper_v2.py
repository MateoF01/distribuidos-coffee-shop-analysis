--- conflicted
+++ resolved
@@ -66,14 +66,8 @@
     # 🧩 Manejo del END sincronizado
     # ------------------------------------------------------------
     def _handle_end_signal(self, message, msg_type, data_type, request_id, queue_name=None):
-<<<<<<< HEAD
-
-        if(data_type == 6): #si es el mensaje de final de data lo salteo para que no se repitan dos ends de la misma request
-            logging.info(f"[GrouperV2:{self.grouper_mode}] Ignorando END END para request {request_id}. ")
-=======
         if data_type == protocol.DATA_END:
             logging.info(f"[GrouperV2:{self.grouper_mode}] Recibido DATA_END para request {request_id} en cola {queue_name}.")
->>>>>>> 47f1a508
             return
         
         self.wsm_client.update_state("END", request_id)
