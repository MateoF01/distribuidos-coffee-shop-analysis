import socket
import json
import logging
import time
import threading
from typing import List, Tuple, Optional

logging.basicConfig(level=logging.INFO, format="%(asctime)s [%(levelname)s] %(message)s")


class WSMClient:
    """
    High-availability client for Worker State Manager with automatic leader discovery.
    
    Connects to WSM cluster with multiple nodes. Automatically discovers current LEADER,
    handles failover on connection loss or leader changes. Provides transparent retry
    logic for all operations.
    
    Architecture:
        - Multi-node support: List of (host, port) for all WSM nodes
        - Leader discovery: Queries all nodes with is_leader action
        - Automatic failover: Reconnects on connection loss or NOT_LEADER response
        - Transparent retry: All operations retry until successful
    
    Attributes:
        worker_type (str): Worker type identifier.
        replica_id (str): Replica identifier.
        probe_interval (float): Seconds between leader discovery attempts.
        nodes (list): List of (host, port) tuples for WSM nodes.
        sock (socket): Current connection to LEADER.
        current_node (tuple): Current LEADER (host, port).
    
    Example:
        ```python
        # Single node (for testing)
        client = WSMClient(
            worker_type='cleaner',
            replica_id='cleaner-1',
            host='wsm',
            port=9000
        )
        
        # Multi-node cluster (production)
        client = WSMClient(
            worker_type='cleaner',
            replica_id='cleaner-1',
            nodes=[
                ('wsm', 9000),
                ('wsm_2', 9000),
                ('wsm_3', 9000)
            ],
            probe_interval=1.0
        )
        
        # Operations automatically handle failover
        client.update_state('PROCESSING', request_id=123, position=1)
        # If LEADER fails, client discovers new LEADER and retries
        
        is_dup = client.is_position_processed(123, 1)
        # Returns True (position already processed)
        ```
    """

    def __init__(
        self,
        worker_type: str,
        replica_id: str,
        host: str = "wsm",
        port: int = 9000,
        nodes: Optional[List[Tuple[str, int]]] = None,
        probe_interval: float = 1.0,
    ):
        """
        Initialize WSM client with automatic leader discovery.
        
        Args:
            worker_type: Worker type identifier.
            replica_id: Replica identifier.
            host: Default host (used if nodes=None).
            port: Default port (used if nodes=None).
            nodes: List of (host, port) for all WSM nodes.
            probe_interval: Seconds between leader discovery attempts.
        
        Example:
            ```python
            # Single node
            client = WSMClient('cleaner', 'cleaner-1', 'wsm', 9000)
            
            # Multi-node cluster
            client = WSMClient(
                'cleaner',
                'cleaner-1',
                nodes=[('wsm', 9000), ('wsm_2', 9000), ('wsm_3', 9000)]
            )
            ```
        """
        self.worker_type = worker_type
        self.replica_id = replica_id
        self.probe_interval = probe_interval

        # Lista de nodos disponibles (líder + backups)
        if nodes is None:
            self.nodes: List[Tuple[str, int]] = [(host, port)]
        else:
            self.nodes = nodes

        self.sock: Optional[socket.socket] = None
        self.current_node: Optional[Tuple[str, int]] = None
        
        # Lock for thread-safe socket access (main thread + heartbeat thread)
        self._lock = threading.Lock()

        # Conectar y registrar la réplica
        self._connect_to_leader()
        self._register()

        # Start heartbeat loop
        threading.Thread(target=self._heartbeat_loop, daemon=True).start()


    def _safe_request(self, msg: dict):
        """
        Send request with automatic retry and failover.
        
        Handles:
        - Connection loss → reconnect to new LEADER and retry
        - NOT_LEADER response → discover new LEADER and retry
        - Network errors → discover new LEADER and retry
        
        Args:
            msg (dict): Request message.
        
        Returns:
            Any: Response payload.
        
        Example:
            ```python
            # Normal operation
            response = client._safe_request({
                'action': 'update_state',
                'worker_type': 'cleaner',
                'replica_id': 'cleaner-1',
                'state': 'PROCESSING',
                'request_id': 123,
                'position': 1
            })
            # Returns: 'OK'
            
            # LEADER fails during request
            # - Connection error caught
            # - Discovers new LEADER
            # - Retries same request
            # - Returns: 'OK' from new LEADER
            ```
        """
        payload = json.dumps(msg).encode("utf-8")

        with self._lock:
            while True:

                # Asegurarse de estar conectado a algún líder
                if self.sock is None:
                    self._connect_to_leader()

                try:
                    self.sock.sendall(payload)
                    data = self.sock.recv(4096)
                    if not data:
                        raise ConnectionError("WSM cerró la conexión")

                    response = json.loads(data.decode("utf-8")).get("response")

                    if response == "NOT_LEADER":
                        logging.warning("[WSMClient] Nodo actual dejó de ser líder, redescubriendo líder...")
                        self._reset_connection()
                        continue  # vuelve al while, encuentra nuevo líder y reenvía

                    return response

                except Exception as e:
                    logging.warning(f"[WSMClient] Error de conexión con el líder ({e}), buscando nuevo líder...")
                    self._reset_connection()

    def _find_leader_once(self) -> Optional[Tuple[str, int]]:
        """
        Probe all nodes once to find current LEADER.
        
        Sends is_leader query to each node with short timeout.
        Returns first node that responds with "YES".
        
        Returns:
            tuple or None: (host, port) of LEADER, or None if not found.
        
        Example:
            ```python
            # Nodes: wsm (BACKUP), wsm_2 (LEADER), wsm_3 (BACKUP)
            leader = client._find_leader_once()
            # Queries wsm → responds "NO"
            # Queries wsm_2 → responds "YES"
            # Returns: ('wsm_2', 9000)
            ```
        """
        probe_msg = json.dumps({"action": "is_leader"}).encode("utf-8")

        for host, port in self.nodes:
            try:
                with socket.create_connection((host, port), timeout=0.5) as s:
                    s.sendall(probe_msg)
                    data = s.recv(1024)
                    if not data:
                        continue

                    resp = json.loads(data.decode("utf-8")).get("response")
                    if resp == "YES":
                        logging.info(f"[WSMClient] Líder detectado en {host}:{port}")
                        return (host, port)
                    # Si responde "NO" o cualquier otra cosa, sigo probando
            except Exception as e:
                logging.debug(f"[WSMClient] Nodo {host}:{port} no responde como líder ({e})")

        return None

    def _connect_to_leader(self):
        """
        Block until LEADER found and connected.
        
        Repeatedly calls _find_leader_once with probe_interval delay.
        Establishes TCP connection to discovered LEADER.
        
        Example:
            ```python
            # All nodes down → loops until one becomes LEADER
            client._connect_to_leader()
            
            # LEADER found → establishes connection
            # Sets client.sock and client.current_node
            ```
        """
        while True:
            leader = self._find_leader_once()
            if leader is None:
                logging.warning("[WSMClient] No se encontró líder en ningún nodo, reintentando...")
                time.sleep(self.probe_interval)
                continue

            host, port = leader
            try:
                self.sock = socket.create_connection((host, port), timeout=5)
                self.current_node = leader
                logging.info(f"[WSMClient] Conectado al líder {host}:{port}")
                return
            except Exception as e:
                logging.warning(f"[WSMClient] No se pudo conectar al líder {host}:{port} ({e}), reintentando...")
                self._reset_connection()
                time.sleep(self.probe_interval)

    def _reset_connection(self):
        """
        Close current connection and reset state.
        
        Called on connection failure or NOT_LEADER response.
        Clears sock and current_node for reconnection.
        
        Example:
            ```python
            # Connection lost
            client._reset_connection()
            # Next _safe_request will trigger _connect_to_leader
            ```
        """
        if self.sock is not None:
            try:
                self.sock.close()
            except Exception:
                pass
        self.sock = None
        self.current_node = None

<<<<<<< HEAD
=======
    def _safe_request(self, msg: dict):
        """
        Send request with automatic retry and failover.
        
        Handles:
        - Connection loss → reconnect to new LEADER and retry
        - NOT_LEADER response → discover new LEADER and retry
        - Network errors → discover new LEADER and retry
        
        Args:
            msg (dict): Request message.
        
        Returns:
            Any: Response payload.
        
        Example:
            ```python
            # Normal operation
            response = client._safe_request({
                'action': 'update_state',
                'worker_type': 'cleaner',
                'replica_id': 'cleaner-1',
                'state': 'PROCESSING',
                'request_id': 123,
                'position': 1
            })
            # Returns: 'OK'
            
            # LEADER fails during request
            # - Connection error caught
            # - Discovers new LEADER
            # - Retries same request
            # - Returns: 'OK' from new LEADER
            ```
        """
        payload = json.dumps(msg).encode("utf-8")

        with self._lock:
            while True:

                # Asegurarse de estar conectado a algún líder
                if self.sock is None:
                    self._connect_to_leader()

                try:
                    self.sock.sendall(payload)
                    data = self.sock.recv(4096)
                    if not data:
                        raise ConnectionError("WSM cerró la conexión")

                    response = json.loads(data.decode("utf-8")).get("response")

                    if response == "NOT_LEADER":
                        logging.warning("[WSMClient] Nodo actual dejó de ser líder, redescubriendo líder...")
                        self._reset_connection()
                        continue  # vuelve al while, encuentra nuevo líder y reenvía

                    return response

                except Exception as e:
                    logging.warning(f"[WSMClient] Error de conexión con el líder ({e}), buscando nuevo líder...")
                    self._reset_connection()

>>>>>>> 2325788a
    def _register(self):
        """
        Register replica with WSM (optional, state created on first update).
        
        Example:
            ```python
            client._register()
            # Sends: {"action": "register", "worker_type": "cleaner", "replica_id": "cleaner-1"}
            ```
        """
        msg = {
            "action": "register",
            "worker_type": self.worker_type,
            "replica_id": self.replica_id
        }
        try:
            self._safe_request(msg)
        except Exception as e:
            # No frenes todo si el register falla, el sistema puede funcionar igual.
            logging.warning(f"[WSMClient] Error registrando worker ({e}), se continuará igual.")

    def update_state(self, state, request_id=None, position=None):
        """
        Update replica state in WSM.
        
        Args:
            state (str): New state ('WAITING', 'PROCESSING', 'END').
            request_id (int, optional): Request identifier.
            position (int, optional): Message position.
        
        Returns:
            str: 'OK'
        
        Example:
            ```python
            client.update_state('PROCESSING', request_id=123, position=1)
            client.update_state('WAITING', request_id=123, position=1)
            # Position 1 recorded as processed
            ```
        """
        msg = {
            "action": "update_state",
            "worker_type": self.worker_type,
            "replica_id": self.replica_id,
            "state": state,
            "request_id": request_id,
            "position": position
        }
        return self._safe_request(msg)

    def can_send_end(self, request_id, position):
        """
        Check if END signal can be sent for continuous stream.
        
        Args:
            request_id (int): Request identifier.
            position (int): Proposed END position.
        
        Returns:
            bool: True if stream complete up to position-1.
        
        Example:
            ```python
            # Positions processed: {1, 2, 3, 4, 5}
            can_send = client.can_send_end(123, 6)
            # Returns: True
            
            # Gap at position 3
            can_send = client.can_send_end(123, 6)
            # Returns: False
            ```
        """
        msg = {
            "action": "can_send_end",
            "worker_type": self.worker_type,
            "request_id": request_id,
            "position": position
        }
        return self._safe_request(msg) == "OK"

    def can_send_last_end(self, request_id):
        """
        Check if last END can be sent (all workers finished).
        
        Args:
            request_id (int): Request identifier.
        
        Returns:
            bool: True if all workers reached END.
        
        Example:
            ```python
            # Last replica to reach END
            can_send = client.can_send_last_end(123)
            # Returns: True (send final notification)
            
            # Other replicas still processing
            can_send = client.can_send_last_end(123)
            # Returns: False (wait for others)
            ```
        """
        msg = {
            "action": "can_send_last_end",
            "replica_id": self.replica_id,
            "worker_type": self.worker_type,
            "request_id": request_id
        }
        return self._safe_request(msg) == "OK"

    def is_position_processed(self, request_id, position):
        """
        Check if position already processed (duplicate detection).
        
        Args:
            request_id (int): Request identifier.
            position (int): Position to check.
        
        Returns:
            bool: True if already processed.
        
        Example:
            ```python
            # After crash recovery
            is_dup = client.is_position_processed(123, 1)
            if is_dup:
                # Skip processing, already done
                pass
            else:
                # Process message
                process_message(msg)
            ```
        """
        msg = {
            "action": "is_position_processed",
            "worker_type": self.worker_type,
            "request_id": request_id,
            "position": position
        }
        return self._safe_request(msg) is True

    def _heartbeat_loop(self):
        """
        Periodically send heartbeat to WSM leader.
        """
        HEARTBEAT_INTERVAL = 3.0
        while True:
            try:
                self.send_heartbeat()
            except Exception as e:
                logging.debug(f"[WSMClient] Error sending heartbeat: {e}")
            time.sleep(HEARTBEAT_INTERVAL)

    def send_heartbeat(self):
        """
        Send heartbeat signal to WSM.
        """
        msg = {
            "action": "heartbeat",
            "worker_type": self.worker_type,
            "replica_id": self.replica_id
        }
        # Use _safe_request to handle leader failover automatically
        self._safe_request(msg)

    def cleanup_request(self, request_id):
        """
        Clean up all position files and state for a completed or abandoned request.
        
        Removes position files across all worker types and cleans up tracking state
        for the given request_id. Should be called by gateway when a request completes
        or is abandoned to free resources.
        
        Args:
            request_id (int): Request identifier to clean up.
        
        Returns:
            str: 'OK'
        
        Example:
            ```python
            # Request completed successfully
            client.cleanup_request(123)
            
            # Request abandoned due to client disconnect
            client.cleanup_request(456)
            ```
        """
        msg = {
            "action": "cleanup_request",
            "request_id": request_id
        }
        return self._safe_request(msg)

    def can_send_last_data_end(self, request_id):
        """
        Check if this is the last worker type to receive DATA_END.
        
        Used by multi-queue workers (like joiner) to coordinate DATA_END across
        different input queues.
        
        Args:
            request_id (int): Request identifier.
        
        Returns:
            bool: True if all worker types received DATA_END.
        
        Example:
            ```python
            # Joiner checking if all input queues received DATA_END
            can_send = client.can_send_last_data_end(123)
            if can_send:
                # All queues done, can clean up and forward
                pass
            ```
        """
        msg = {
            "action": "can_send_last_data_end",
            "worker_type": self.worker_type,
            "replica_id": self.replica_id,
            "request_id": request_id
        }
        return self._safe_request(msg) == "OK"<|MERGE_RESOLUTION|>--- conflicted
+++ resolved
@@ -276,72 +276,6 @@
         self.sock = None
         self.current_node = None
 
-<<<<<<< HEAD
-=======
-    def _safe_request(self, msg: dict):
-        """
-        Send request with automatic retry and failover.
-        
-        Handles:
-        - Connection loss → reconnect to new LEADER and retry
-        - NOT_LEADER response → discover new LEADER and retry
-        - Network errors → discover new LEADER and retry
-        
-        Args:
-            msg (dict): Request message.
-        
-        Returns:
-            Any: Response payload.
-        
-        Example:
-            ```python
-            # Normal operation
-            response = client._safe_request({
-                'action': 'update_state',
-                'worker_type': 'cleaner',
-                'replica_id': 'cleaner-1',
-                'state': 'PROCESSING',
-                'request_id': 123,
-                'position': 1
-            })
-            # Returns: 'OK'
-            
-            # LEADER fails during request
-            # - Connection error caught
-            # - Discovers new LEADER
-            # - Retries same request
-            # - Returns: 'OK' from new LEADER
-            ```
-        """
-        payload = json.dumps(msg).encode("utf-8")
-
-        with self._lock:
-            while True:
-
-                # Asegurarse de estar conectado a algún líder
-                if self.sock is None:
-                    self._connect_to_leader()
-
-                try:
-                    self.sock.sendall(payload)
-                    data = self.sock.recv(4096)
-                    if not data:
-                        raise ConnectionError("WSM cerró la conexión")
-
-                    response = json.loads(data.decode("utf-8")).get("response")
-
-                    if response == "NOT_LEADER":
-                        logging.warning("[WSMClient] Nodo actual dejó de ser líder, redescubriendo líder...")
-                        self._reset_connection()
-                        continue  # vuelve al while, encuentra nuevo líder y reenvía
-
-                    return response
-
-                except Exception as e:
-                    logging.warning(f"[WSMClient] Error de conexión con el líder ({e}), buscando nuevo líder...")
-                    self._reset_connection()
-
->>>>>>> 2325788a
     def _register(self):
         """
         Register replica with WSM (optional, state created on first update).
