--- conflicted
+++ resolved
@@ -183,19 +183,11 @@
         terminaron de procesar el request dado.
         """
         with self.lock:
-<<<<<<< HEAD
-            # replicas = self.worker_states.get(worker_type, {})
-            # for rid, info in replicas.items():
-            #     if info["state"] == "PROCESSING" and info["request_id"] == request_id:
-            #         logging.debug(f"[WSM] {worker_type}:{rid} todavía procesando {request_id}")
-            #         return False
-=======
             replicas = self.worker_states.get(worker_type, {})
             #for rid, info in replicas.items():
             #    if info["state"] == "PROCESSING" and info["request_id"] == request_id:
             #        logging.debug(f"[WSM] {worker_type}:{rid} todavía procesando {request_id}")
             #        return False
->>>>>>> c35e2bf7
 
             pos_set = self._load_positions(worker_type, request_id)
             first_missing = self._find_first_missing_position(pos_set)
