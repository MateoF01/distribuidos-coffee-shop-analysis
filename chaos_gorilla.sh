--- conflicted
+++ resolved
@@ -3,10 +3,6 @@
 # 🦍 CHAOS GORILLA - KILL RANDOM COMPONENTS OF THE PIPELINE
 # -----------------------------------------------------------
 
-<<<<<<< HEAD
-INTERVAL=6
-CHAOTIC=true
-=======
 # ───────────────────────────────────────────────────────────
 # Usage: ./chaos_gorilla.sh [INTERVAL_SECONDS]
 #   INTERVAL_SECONDS: time between kills (default: 30)
@@ -26,7 +22,6 @@
 # ───────────────────────────────────────────────────────────
 
 INCLUDE_WSM=false  # Cambiar a true para matar WSMs también
->>>>>>> 576a62f8
 
 echo ""
 echo "🦍🦍🦍  CHAOS GORILLA INICIADO  🦍🦍🦍"
