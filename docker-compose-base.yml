--- conflicted
+++ resolved
@@ -421,7 +421,6 @@
     networks:
       - coffee-net
   
-<<<<<<< HEAD
   splitter_q1:
     build:
       context: .
@@ -489,8 +488,6 @@
       - coffee-net
 
 
-=======
->>>>>>> 47f1a508
   grouper_q2_v2:
     build:
       context: .
@@ -1027,12 +1024,7 @@
     - ./output:/app/output
     networks:
     - coffee-net
-<<<<<<< HEAD
-
-  sender_grouper_q3:
-=======
   wsm_q4:
->>>>>>> 47f1a508
     build:
       context: .
       dockerfile: WSM/Dockerfile
@@ -1071,12 +1063,7 @@
     - ./output:/app/output
     networks:
     - coffee-net
-<<<<<<< HEAD
-
-  sender_q1:
-=======
   sender_q4:
->>>>>>> 47f1a508
     build:
       context: .
       dockerfile: sender/Dockerfile
@@ -1084,11 +1071,7 @@
     depends_on:
       rabbitmq:
         condition: service_healthy
-<<<<<<< HEAD
-      sorter_q1_v2:
-=======
       sorter_q4:
->>>>>>> 47f1a508
         condition: service_started
     environment:
       PYTHONUNBUFFERED: 1
@@ -1105,11 +1088,7 @@
     networks:
     - coffee-net
 
-<<<<<<< HEAD
-  joiner_q3:
-=======
   joiner_v2_q3:
->>>>>>> 47f1a508
     build:
       context: .
       dockerfile: joiner_v2/Dockerfile
