import os
import signal
import sys
import threading
import struct
import configparser
import csv
from middleware.coffeeMiddleware import CoffeeMessageMiddlewareQueue


class Joiner:
    def __init__(self, queue_in, queue_out, output_file, columns_want, rabbitmq_host, query_type, multiple_queues=None):
        self.queue_in = queue_in
        self.query_type = query_type
        self.columns_want = columns_want
        self.rabbitmq_host = rabbitmq_host
<<<<<<< HEAD

        # --- OUTPUT QUEUES: múltiples colas separadas por coma ---
        if isinstance(queue_out, str):
            queue_out = [q.strip() for q in queue_out.split(',')]
        out_queues = [CoffeeMessageMiddlewareQueue(host=rabbitmq_host, queue_name=q)
                      for q in (queue_out or [])]

        # --- OUTPUT FILES: múltiples archivos separados por coma ---
        if isinstance(output_file, str):
            output_file = [f.strip() for f in output_file.split(',')]
        output_files = output_file or []

        # Validación 1–a–1
        if len(out_queues) != len(output_files):
            raise ValueError(
                f"QUEUE_OUT ({len(out_queues)}) y OUTPUT_FILE ({len(output_files)}) deben tener la MISMA cantidad para mapeo 1–a–1."
            )

        # Pares (queue, file) en el mismo orden
        self.outputs = list(zip(out_queues, output_files))

        # Estado por archivo (usamos dict por file_path)
        self._csv_initialized = {f: False for _, f in self.outputs}
        self._rows_written = {f: 0 for _, f in self.outputs}
=======
        self.query_type = query_type
>>>>>>> b474971f

        self._running = False
        self._shutdown_event = threading.Event()
        self._lock = threading.Lock()
<<<<<<< HEAD

        self.multiple_queues = multiple_queues or [queue_in]
        self.in_queues = {}
        self.end_received = {queue: False for queue in self.multiple_queues}

        # Temp dir: usar la carpeta del primer output si existe, sino CWD
        base_for_temp = os.path.dirname(self.outputs[0][1]) if self.outputs else os.getcwd()
        self.temp_dir = os.path.join(base_for_temp, 'temp')
=======
        self._csv_initialized = False
        self._rows_written = 0

        self.multiple_queues = multiple_queues or [queue_in]
        self.in_queues = {}
        self.out_queue = CoffeeMessageMiddlewareQueue(host=rabbitmq_host, queue_name=queue_out) if queue_out else None

        self.end_received = {queue: False for queue in self.multiple_queues}

        self.temp_dir = os.path.join(os.path.dirname(output_file), 'temp')
>>>>>>> b474971f
        os.makedirs(self.temp_dir, exist_ok=True)

        for queue_name in self.multiple_queues:
            self.in_queues[queue_name] = CoffeeMessageMiddlewareQueue(host=rabbitmq_host, queue_name=queue_name)

        # strategies
        self.strategies = {
            "q1": self._process_q1,
            "q4": self._process_q4,
            "q2": self._process_q2,
            "q3": self._process_q3
        }

<<<<<<< HEAD
        # Delimitadores por cola (fallback a '|')
        self.DELIMITERS = {
            "resultados_groupby_q4": ",",
            "resultados_groupby_q2": ",",
            "resultados_groupby_q3": ",",
        }

    # =====================
    # Utils de CSV por salida
    # =====================

    def _initialize_csv_idx(self, out_idx: int, custom_headers=None):
        """Inicializa un archivo CSV (por índice de salida) con headers si aún no se hizo."""
        file_path = self.outputs[out_idx][1]
=======
    # =====================
    # Utils
    # =====================

    def _initialize_csv(self):
>>>>>>> b474971f
        try:
            with open(file_path, 'w', newline='', encoding='utf-8') as csvfile:
                writer = csv.writer(csvfile)
                headers = custom_headers if custom_headers else self.columns_want
                writer.writerow(headers)
            self._csv_initialized[file_path] = True
            print(f"Initialized CSV file {file_path} with headers: {headers}")
        except Exception as e:
            print(f"Error initializing CSV file {file_path}: {e}")

<<<<<<< HEAD
    def _write_rows_to_csv_idx(self, out_idx: int, rows_data, custom_headers=None):
        """Escribe rows SOLO en el archivo del índice dado (inicializa si hace falta)."""
        file_path = self.outputs[out_idx][1]
=======
    def _write_rows_to_csv(self, rows_data):
>>>>>>> b474971f
        try:
            if not self._csv_initialized[file_path]:
                self._initialize_csv_idx(out_idx, custom_headers)
            with open(file_path, 'a', newline='', encoding='utf-8') as csvfile:
                writer = csv.writer(csvfile)
                writer.writerows(rows_data)
            self._rows_written[file_path] += len(rows_data)
            print(f"Wrote {len(rows_data)} rows to {file_path}. Total rows: {self._rows_written[file_path]}")
        except Exception as e:
            print(f"Error writing rows to CSV file {file_path}: {e}")

    def _write_rows_to_csv_all(self, rows_data):
        """Escribe rows en TODOS los archivos de salida."""
        for i in range(len(self.outputs)):
            self._write_rows_to_csv_idx(i, rows_data)

    def _save_to_temp_file(self, queue_name, rows_data):
<<<<<<< HEAD
        """Guarda rows crudas por cola en CSV temporales para joins posteriores."""
=======
>>>>>>> b474971f
        temp_file = os.path.join(self.temp_dir, f"{queue_name}.csv")
        try:
            file_exists = os.path.exists(temp_file)
            with open(temp_file, 'a', newline='', encoding='utf-8') as csvfile:
                writer = csv.writer(csvfile)
                if not file_exists:
                    if queue_name == 'stores_cleaned_q4':
                        writer.writerow(['store_id', 'store_name'])
                    elif queue_name == 'users_cleaned':
                        writer.writerow(['user_id', 'birthdate'])
                    elif queue_name == 'resultados_groupby_q4':
                        writer.writerow(['store_id', 'user_id', 'purchase_qty'])
<<<<<<< HEAD
                    elif queue_name == 'menu_items_cleaned':
                        writer.writerow(['item_id', 'item_name'])
                    elif queue_name == 'resultados_groupby_q2':
                        writer.writerow(['month_year', 'quantity_or_subtotal', 'item_id', 'quantity', 'subtotal'])
                    elif queue_name == 'stores_cleaned_q3':
                        writer.writerow(['store_id', 'store_name'])
                    elif queue_name == 'resultados_groupby_q3':
                        writer.writerow(['year_half_created_at', 'store_id', 'tpv'])
=======
>>>>>>> b474971f
                writer.writerows(rows_data)
            print(f"Saved {len(rows_data)} rows to temp file: {temp_file}")
        except Exception as e:
            print(f"Error saving to temp file {temp_file}: {e}")

    def _send_sort_request(self):
<<<<<<< HEAD
        """Envía señal de sort/notify a CADA cola de salida, indicando su archivo asociado."""
        try:
            header = struct.pack('>BBI', 3, 0, 0)
            for out_q, out_file in self.outputs:
                try:
                    out_q.send(header)
                    print(f"Sent sort request for {out_file} to {out_q.queue_name}")
                except Exception as inner:
                    print(f"Error sending sort to {out_q.queue_name} for {out_file}: {inner}")
        except Exception as e:
            print(f"Error sending sort request: {e}")

    def _split_row(self, queue_name, row):
        """Obtiene el delimitador según cola (o autodetecta) y hace split."""
        delim = self.DELIMITERS.get(queue_name)
        if not delim:
            # Autodetección simple: priorizar ',' si aparece, sino '|'
            delim = ',' if (',' in row and '|' not in row) else '|'
        return row.strip().split(delim)

=======
        try:
            if self.out_queue:
                header = struct.pack('>BBI', 3, 0, 0)
                self.out_queue.send(header)
                print(f"Sent sort request for {self.output_file}")
        except Exception as e:
            print(f"Error sending sort request: {e}")

>>>>>>> b474971f
    # =====================
    # Dispatcher
    # =====================

    def _process_joined_data(self):
        if self.query_type not in self.strategies:
            raise ValueError(f"Unsupported query_type: {self.query_type}")
        self.strategies[self.query_type]()  # Ejecuta la estrategia correspondiente

    # =====================
    # Strategies
    # =====================

    def _process_q1(self):
        """
<<<<<<< HEAD
        Q1: transaction_id y final_amount de una sola cola.
        En el flujo streaming ya escribimos; aquí sólo señalizamos (a todas las salidas).
=======
        Q1: transaction_id y final_amount de una sola cola
>>>>>>> b474971f
        """
        print("Processing Q1 join...")
        self._send_sort_request()

    def _process_q4(self):
        """
        Q4: join entre resultados_groupby_q4, stores_cleaned_q4 y users_cleaned
<<<<<<< HEAD
        Salida esperada: [store_name, birthdate]
        Escribimos el MISMO dataset en todas las salidas (si hay más de una).
=======
>>>>>>> b474971f
        """
        print("Processing Q4 join...")

        stores_lookup, users_lookup = {}, {}

        # Stores
        stores_file = os.path.join(self.temp_dir, 'stores_cleaned_q4.csv')
        if os.path.exists(stores_file):
            with open(stores_file, 'r', encoding='utf-8') as f:
                reader = csv.reader(f); next(reader, None)
                for row in reader:
                    if len(row) >= 2:
                        stores_lookup[row[0]] = row[1]
        print(f"Loaded {len(stores_lookup)} store mappings")

        # Users
        users_file = os.path.join(self.temp_dir, 'users_cleaned.csv')
        if os.path.exists(users_file):
            with open(users_file, 'r', encoding='utf-8') as f:
                reader = csv.reader(f); next(reader, None)
                for row in reader:
                    if len(row) >= 2:
                        users_lookup[row[0]] = row[1]
        print(f"Loaded {len(users_lookup)} user mappings")

        # Main
        main_file = os.path.join(self.temp_dir, 'resultados_groupby_q4.csv')
        if not os.path.exists(main_file):
            print("Main file for Q4 not found")
            return

<<<<<<< HEAD
        processed_rows = []
=======
        self._initialize_csv()
        processed_rows = []

>>>>>>> b474971f
        with open(main_file, 'r', encoding='utf-8') as f:
            reader = csv.reader(f); next(reader, None)
            for row in reader:
                if len(row) >= 3:
<<<<<<< HEAD
                    store_id, user_id, _purchase_qty = row[0], row[1], row[2]
=======
                    store_id, user_id, purchase_qty = row[0], row[1], row[2]
>>>>>>> b474971f
                    store_name = stores_lookup.get(store_id, store_id)
                    birthdate = users_lookup.get(user_id, user_id)
                    processed_rows.append([store_name, birthdate])

        if processed_rows:
<<<<<<< HEAD
            # mismo dataset a todas las salidas
            self._write_rows_to_csv_all(processed_rows)

        self._send_sort_request()
        print(f"Q4 join complete. {len(processed_rows)} rows written across {len(self.outputs)} output(s).")

    def _process_q2(self):
        """
        Q2: join con menú e items agrupados.
        Espera 'menu_items_cleaned.csv' y 'resultados_groupby_q2.csv' en temp/.
        Mapeo 1–a–1:
          - si hay 2 outputs: outputs[0] ← quantity (Q2_a), outputs[1] ← subtotal (Q2_b)
          - si hay 1 output: todo va al mismo
          - si hay >2: quantity→0, subtotal→1 y el resto reciben el dataset completo (fallback)
        """
        print("Processing Q2 join...")

        items_lookup = {}

        # Menu Items
        menu_file = os.path.join(self.temp_dir, 'menu_items_cleaned.csv')
        if os.path.exists(menu_file):
            with open(menu_file, 'r', encoding='utf-8') as f:
                reader = csv.reader(f); next(reader, None)
                for row in reader:
                    if len(row) >= 2:
                        items_lookup[row[0]] = row[1]
        print(f"Loaded {len(items_lookup)} item mappings")

        # Main
        main_file = os.path.join(self.temp_dir, 'resultados_groupby_q2.csv')
        if not os.path.exists(main_file):
            print("Main file for Q2 not found")
            return

        rows_quantity = []
        rows_subtotal = []
        rows_all = []  # por si hay 1 output o fallback

        with open(main_file, 'r', encoding='utf-8') as f:
            reader = csv.reader(f); next(reader, None)
            for row in reader:
                # Esperado: month_year, quantity_or_subtotal('quantity'|'subtotal'), item_id, quantity, subtotal
                if len(row) >= 5:
                    month_year, quantity_or_subtotal, item_id, quantity, subtotal = row[0], row[1], row[2], row[3], row[4]
                    item_name = items_lookup.get(item_id, item_id)
                    if quantity_or_subtotal == 'quantity':
                        rows_quantity.append([month_year, item_name, quantity])
                        rows_all.append([month_year, item_name, quantity])
                    elif quantity_or_subtotal == 'subtotal':
                        rows_subtotal.append([month_year, item_name, subtotal])
                        rows_all.append([month_year, item_name, subtotal])

        out_count = len(self.outputs)
        if out_count == 0:
            print("No outputs configured; skipping CSV write.")
        elif out_count == 1:
            # todo junto al único output
            if rows_all:
                self._write_rows_to_csv_idx(0, rows_all)
        else:
            # out_count >= 2: mapeo explícito
            # Q2_a (quantity) goes to first output with specific headers
            if rows_quantity:
                q2a_headers = ['month_year', 'item_name', 'quantity']
                self._write_rows_to_csv_idx(0, rows_quantity, q2a_headers)
            # Q2_b (subtotal) goes to second output with specific headers
            if rows_subtotal and out_count >= 2:
                q2b_headers = ['month_year', 'item_name', 'subtotal']
                self._write_rows_to_csv_idx(1, rows_subtotal, q2b_headers)
            # si hay más de 2 salidas, opcionalmente replicamos todo en las restantes
            if out_count > 2 and rows_all:
                for i in range(2, out_count):
                    self._write_rows_to_csv_idx(i, rows_all)

        self._send_sort_request()
        print(f"Q2 join complete. "
              f"Q2_a (quantity) rows: {len(rows_quantity)} written to {self.outputs[0][1] if out_count > 0 else 'N/A'}"
              f"{f', Q2_b (subtotal) rows: {len(rows_subtotal)} written to {self.outputs[1][1]}' if out_count >= 2 else ''} "
              f"across {len(self.outputs)} output(s).")

    def _process_q3(self):
        """
        Q3: join con stores para obtener store names de los resultados agrupados.
        Espera 'stores_cleaned_q3.csv' y 'resultados_groupby_q3.csv' en temp/.
        Salida esperada: [year_half_created_at, store_name, tpv]
        """
        print("Processing Q3 join...")

        stores_lookup = {}

        # Stores
        stores_file = os.path.join(self.temp_dir, 'stores_cleaned_q3.csv')
        if os.path.exists(stores_file):
            with open(stores_file, 'r', encoding='utf-8') as f:
                reader = csv.reader(f); next(reader, None)
                for row in reader:
                    if len(row) >= 2:
                        stores_lookup[row[0]] = row[1]  # store_id -> store_name
        print(f"Loaded {len(stores_lookup)} store mappings")

        # Main
        main_file = os.path.join(self.temp_dir, 'resultados_groupby_q3.csv')
        if not os.path.exists(main_file):
            print("Main file for Q3 not found")
            return

        processed_rows = []
        with open(main_file, 'r', encoding='utf-8') as f:
            reader = csv.reader(f); next(reader, None)
            for row in reader:
                # Esperado: year_half_created_at, store_id, tpv
                if len(row) >= 3:
                    year_half, store_id, tpv = row[0], row[1], row[2]
                    store_name = stores_lookup.get(store_id, store_id)
                    processed_rows.append([year_half, store_name, tpv])

        if processed_rows:
            # escribir a todas las salidas (normalmente solo una para Q3)
            self._write_rows_to_csv_all(processed_rows)

        self._send_sort_request()
        print(f"Q3 join complete. {len(processed_rows)} rows written across {len(self.outputs)} output(s).")

=======
            self._write_rows_to_csv(processed_rows)
        self._send_sort_request()
        print(f"Q4 join complete. {len(processed_rows)} rows written.")

    def _process_q2(self):
        """
        Q2: placeholder para lógica futura
        """
        print("Processing Q2 join... (TODO)")
        self._send_sort_request()

    def _process_q3(self):
        """
        Q3: placeholder para lógica futura
        """
        print("Processing Q3 join... (TODO)")
        self._send_sort_request()
>>>>>>> b474971f
    # =====================
    # Principal Loop 
    # =====================

    def run(self):
        self._running = True

        def create_message_handler(queue_name):
            def on_message(message):
                if not self._running:
                    return
                try:
<<<<<<< HEAD
                    # For single queue mode, initialize CSV files on first message
                    if len(self.multiple_queues) == 1:
                        for i in range(len(self.outputs)):
                            file_path = self.outputs[i][1]
                            if not self._csv_initialized.get(file_path, False):
                                self._initialize_csv_idx(i)

                    # All messages have protocol headers
=======
>>>>>>> b474971f
                    if not isinstance(message, bytes) or len(message) < 6:
                        return

                    header = message[:6]
                    msg_type, data_type, payload_len = struct.unpack('>BBI', header)
                    payload = message[6:]

                    if msg_type == 2:  # END
                        with self._lock:
                            if not self.end_received[queue_name]:
                                self.end_received[queue_name] = True
                                if all(self.end_received.values()):
<<<<<<< HEAD
                                    print("All queues have sent end signals. Processing joined data...")
                                    if len(self.multiple_queues) > 1:
                                        self._process_joined_data()
                                    else:
                                        self._send_sort_request()
                                        total_rows = sum(self._rows_written.values())
                                        print(f'CSV data collection complete with {total_rows} total rows. Sort request sent.')
                            else:
                                print(f'Already received END signal from {queue_name}, ignoring duplicate')
=======
                                    self._process_joined_data()
>>>>>>> b474971f
                        return

                    try:
                        payload_str = payload.decode('utf-8')
                    except Exception as e:
                        print(f"Decode error: {e}")
                        return

                    rows = payload_str.split('\n')
                    processed_rows = []
                    for row in rows:
                        if row.strip():
<<<<<<< HEAD
                            items = self._split_row(queue_name, row)
                            if len(items) >= 2:
                                processed_rows.append(items)
=======
                            if queue_name == 'resultados_groupby_q4':
                                items = row.strip().split(',')
                                if len(items) >= 3:
                                    processed_rows.append(items)
                            else:
                                items = row.strip().split('|')
                                if len(items) >= 2:
                                    processed_rows.append(items)
>>>>>>> b474971f

                    if processed_rows:
                        with self._lock:
                            if len(self.multiple_queues) > 1:
<<<<<<< HEAD
                                # modo "join later": guardamos crudo por cola
                                self._save_to_temp_file(queue_name, processed_rows)
                            else:
                                # modo "single queue": escribimos directamente
                                # por diseño, Q1 escribiría transaction_id, final_amount
                                final_rows = [[r[0], r[1]] for r in processed_rows if len(r) >= 2]
                                if final_rows:
                                    # como no sabemos a cuál salida corresponde,
                                    # en single-queue replicamos el dataset a TODAS
                                    for i in range(len(self.outputs)):
                                        self._write_rows_to_csv_idx(i, final_rows)
=======
                                self._save_to_temp_file(queue_name, processed_rows)
                            else:
                                final_rows = [[r[0], r[1]] for r in processed_rows if len(r) >= 2]
                                if not self._csv_initialized:
                                    self._initialize_csv()
                                if final_rows:
                                    self._write_rows_to_csv(final_rows)
>>>>>>> b474971f
                except Exception as e:
                    print(f"Error processing message: {e}")

            return on_message

        for queue_name in self.multiple_queues:
            handler = create_message_handler(queue_name)
            print(f"Joiner listening on {queue_name}")
            self.in_queues[queue_name].start_consuming(handler)

<<<<<<< HEAD
        output_files = [f for _, f in self.outputs]
        print(f"Joiner will output to {', '.join(output_files)}")

        # Keep the main thread alive - wait indefinitely until shutdown is signaled
        try:
            self._shutdown_event.wait()
        except KeyboardInterrupt:
            print("Keyboard interrupt received, shutting down...")
            self.stop()


=======
        self._shutdown_event.wait()
>>>>>>> b474971f

    def stop(self):
        self._running = False
        self._shutdown_event.set()
        for q in self.in_queues.values():
            try:
                q.stop_consuming()
            except:
                pass
        self.close()

    def close(self):
        for q in self.in_queues.values():
<<<<<<< HEAD
            try: q.close()
            except: pass
        for out_q, _ in self.outputs:
            try: out_q.close()
            except: pass
=======
            try:
                q.close()
            except:
                pass
        if self.out_queue:
            self.out_queue.close()
>>>>>>> b474971f


if __name__ == '__main__':
    queue_in = os.environ.get('QUEUE_IN')
    queue_out_env = os.environ.get('QUEUE_OUT')           # puede tener múltiples, coma
    output_file_env = os.environ.get('OUTPUT_FILE')       # puede tener múltiples, coma
    query_type = os.environ.get('QUERY_TYPE')
    rabbitmq_host = os.environ.get('RABBITMQ_HOST', 'rabbitmq')

<<<<<<< HEAD
    # múltiples input queues (para join)
=======
>>>>>>> b474971f
    multiple_queues_str = os.environ.get('MULTIPLE_QUEUES')
    multiple_queues = [q.strip() for q in multiple_queues_str.split(',')] if multiple_queues_str else [queue_in]

    config_path = os.path.join(os.path.dirname(__file__), 'config.ini')
    config = configparser.ConfigParser()
    config.read(config_path)

    if query_type not in config:
        raise ValueError(f"Unknown query type: {query_type}")

    columns_want = [col.strip() for col in config[query_type]['columns'].split(',')]

<<<<<<< HEAD
    joiner = Joiner(
        queue_in=queue_in,
        queue_out=queue_out_env,
        output_file=output_file_env,
        columns_want=columns_want,
        rabbitmq_host=rabbitmq_host,
        query_type=query_type,
        multiple_queues=multiple_queues
    )

    def signal_handler(signum, frame):
        print(f"Received signal {signum}, shutting down joiner gracefully...")
=======
    joiner = Joiner(queue_in, queue_out, output_file, columns_want, rabbitmq_host, query_type, multiple_queues)

    def signal_handler(signum, frame):
>>>>>>> b474971f
        joiner.stop()
        sys.exit(0)

    signal.signal(signal.SIGINT, signal_handler)
    signal.signal(signal.SIGTERM, signal_handler)

    try:
        print(f"Starting joiner for {query_type} query...")
        joiner.run()
    except KeyboardInterrupt:
<<<<<<< HEAD
        print("Keyboard interrupt received.")
=======
>>>>>>> b474971f
        joiner.stop()
    finally:
        print("Joiner shutdown complete.")<|MERGE_RESOLUTION|>--- conflicted
+++ resolved
@@ -14,7 +14,6 @@
         self.query_type = query_type
         self.columns_want = columns_want
         self.rabbitmq_host = rabbitmq_host
-<<<<<<< HEAD
 
         # --- OUTPUT QUEUES: múltiples colas separadas por coma ---
         if isinstance(queue_out, str):
@@ -39,14 +38,10 @@
         # Estado por archivo (usamos dict por file_path)
         self._csv_initialized = {f: False for _, f in self.outputs}
         self._rows_written = {f: 0 for _, f in self.outputs}
-=======
-        self.query_type = query_type
->>>>>>> b474971f
 
         self._running = False
         self._shutdown_event = threading.Event()
         self._lock = threading.Lock()
-<<<<<<< HEAD
 
         self.multiple_queues = multiple_queues or [queue_in]
         self.in_queues = {}
@@ -55,18 +50,6 @@
         # Temp dir: usar la carpeta del primer output si existe, sino CWD
         base_for_temp = os.path.dirname(self.outputs[0][1]) if self.outputs else os.getcwd()
         self.temp_dir = os.path.join(base_for_temp, 'temp')
-=======
-        self._csv_initialized = False
-        self._rows_written = 0
-
-        self.multiple_queues = multiple_queues or [queue_in]
-        self.in_queues = {}
-        self.out_queue = CoffeeMessageMiddlewareQueue(host=rabbitmq_host, queue_name=queue_out) if queue_out else None
-
-        self.end_received = {queue: False for queue in self.multiple_queues}
-
-        self.temp_dir = os.path.join(os.path.dirname(output_file), 'temp')
->>>>>>> b474971f
         os.makedirs(self.temp_dir, exist_ok=True)
 
         for queue_name in self.multiple_queues:
@@ -80,7 +63,6 @@
             "q3": self._process_q3
         }
 
-<<<<<<< HEAD
         # Delimitadores por cola (fallback a '|')
         self.DELIMITERS = {
             "resultados_groupby_q4": ",",
@@ -95,13 +77,6 @@
     def _initialize_csv_idx(self, out_idx: int, custom_headers=None):
         """Inicializa un archivo CSV (por índice de salida) con headers si aún no se hizo."""
         file_path = self.outputs[out_idx][1]
-=======
-    # =====================
-    # Utils
-    # =====================
-
-    def _initialize_csv(self):
->>>>>>> b474971f
         try:
             with open(file_path, 'w', newline='', encoding='utf-8') as csvfile:
                 writer = csv.writer(csvfile)
@@ -112,13 +87,10 @@
         except Exception as e:
             print(f"Error initializing CSV file {file_path}: {e}")
 
-<<<<<<< HEAD
     def _write_rows_to_csv_idx(self, out_idx: int, rows_data, custom_headers=None):
         """Escribe rows SOLO en el archivo del índice dado (inicializa si hace falta)."""
         file_path = self.outputs[out_idx][1]
-=======
-    def _write_rows_to_csv(self, rows_data):
->>>>>>> b474971f
+
         try:
             if not self._csv_initialized[file_path]:
                 self._initialize_csv_idx(out_idx, custom_headers)
@@ -136,10 +108,8 @@
             self._write_rows_to_csv_idx(i, rows_data)
 
     def _save_to_temp_file(self, queue_name, rows_data):
-<<<<<<< HEAD
         """Guarda rows crudas por cola en CSV temporales para joins posteriores."""
-=======
->>>>>>> b474971f
+
         temp_file = os.path.join(self.temp_dir, f"{queue_name}.csv")
         try:
             file_exists = os.path.exists(temp_file)
@@ -152,7 +122,6 @@
                         writer.writerow(['user_id', 'birthdate'])
                     elif queue_name == 'resultados_groupby_q4':
                         writer.writerow(['store_id', 'user_id', 'purchase_qty'])
-<<<<<<< HEAD
                     elif queue_name == 'menu_items_cleaned':
                         writer.writerow(['item_id', 'item_name'])
                     elif queue_name == 'resultados_groupby_q2':
@@ -161,15 +130,12 @@
                         writer.writerow(['store_id', 'store_name'])
                     elif queue_name == 'resultados_groupby_q3':
                         writer.writerow(['year_half_created_at', 'store_id', 'tpv'])
-=======
->>>>>>> b474971f
                 writer.writerows(rows_data)
             print(f"Saved {len(rows_data)} rows to temp file: {temp_file}")
         except Exception as e:
             print(f"Error saving to temp file {temp_file}: {e}")
 
     def _send_sort_request(self):
-<<<<<<< HEAD
         """Envía señal de sort/notify a CADA cola de salida, indicando su archivo asociado."""
         try:
             header = struct.pack('>BBI', 3, 0, 0)
@@ -190,16 +156,6 @@
             delim = ',' if (',' in row and '|' not in row) else '|'
         return row.strip().split(delim)
 
-=======
-        try:
-            if self.out_queue:
-                header = struct.pack('>BBI', 3, 0, 0)
-                self.out_queue.send(header)
-                print(f"Sent sort request for {self.output_file}")
-        except Exception as e:
-            print(f"Error sending sort request: {e}")
-
->>>>>>> b474971f
     # =====================
     # Dispatcher
     # =====================
@@ -215,12 +171,7 @@
 
     def _process_q1(self):
         """
-<<<<<<< HEAD
         Q1: transaction_id y final_amount de una sola cola.
-        En el flujo streaming ya escribimos; aquí sólo señalizamos (a todas las salidas).
-=======
-        Q1: transaction_id y final_amount de una sola cola
->>>>>>> b474971f
         """
         print("Processing Q1 join...")
         self._send_sort_request()
@@ -228,11 +179,8 @@
     def _process_q4(self):
         """
         Q4: join entre resultados_groupby_q4, stores_cleaned_q4 y users_cleaned
-<<<<<<< HEAD
         Salida esperada: [store_name, birthdate]
         Escribimos el MISMO dataset en todas las salidas (si hay más de una).
-=======
->>>>>>> b474971f
         """
         print("Processing Q4 join...")
 
@@ -264,28 +212,19 @@
             print("Main file for Q4 not found")
             return
 
-<<<<<<< HEAD
         processed_rows = []
-=======
-        self._initialize_csv()
-        processed_rows = []
-
->>>>>>> b474971f
+
         with open(main_file, 'r', encoding='utf-8') as f:
             reader = csv.reader(f); next(reader, None)
             for row in reader:
                 if len(row) >= 3:
-<<<<<<< HEAD
                     store_id, user_id, _purchase_qty = row[0], row[1], row[2]
-=======
-                    store_id, user_id, purchase_qty = row[0], row[1], row[2]
->>>>>>> b474971f
+
                     store_name = stores_lookup.get(store_id, store_id)
                     birthdate = users_lookup.get(user_id, user_id)
                     processed_rows.append([store_name, birthdate])
 
         if processed_rows:
-<<<<<<< HEAD
             # mismo dataset a todas las salidas
             self._write_rows_to_csv_all(processed_rows)
 
@@ -410,25 +349,6 @@
         self._send_sort_request()
         print(f"Q3 join complete. {len(processed_rows)} rows written across {len(self.outputs)} output(s).")
 
-=======
-            self._write_rows_to_csv(processed_rows)
-        self._send_sort_request()
-        print(f"Q4 join complete. {len(processed_rows)} rows written.")
-
-    def _process_q2(self):
-        """
-        Q2: placeholder para lógica futura
-        """
-        print("Processing Q2 join... (TODO)")
-        self._send_sort_request()
-
-    def _process_q3(self):
-        """
-        Q3: placeholder para lógica futura
-        """
-        print("Processing Q3 join... (TODO)")
-        self._send_sort_request()
->>>>>>> b474971f
     # =====================
     # Principal Loop 
     # =====================
@@ -441,7 +361,6 @@
                 if not self._running:
                     return
                 try:
-<<<<<<< HEAD
                     # For single queue mode, initialize CSV files on first message
                     if len(self.multiple_queues) == 1:
                         for i in range(len(self.outputs)):
@@ -450,8 +369,6 @@
                                 self._initialize_csv_idx(i)
 
                     # All messages have protocol headers
-=======
->>>>>>> b474971f
                     if not isinstance(message, bytes) or len(message) < 6:
                         return
 
@@ -464,7 +381,6 @@
                             if not self.end_received[queue_name]:
                                 self.end_received[queue_name] = True
                                 if all(self.end_received.values()):
-<<<<<<< HEAD
                                     print("All queues have sent end signals. Processing joined data...")
                                     if len(self.multiple_queues) > 1:
                                         self._process_joined_data()
@@ -474,9 +390,6 @@
                                         print(f'CSV data collection complete with {total_rows} total rows. Sort request sent.')
                             else:
                                 print(f'Already received END signal from {queue_name}, ignoring duplicate')
-=======
-                                    self._process_joined_data()
->>>>>>> b474971f
                         return
 
                     try:
@@ -489,25 +402,13 @@
                     processed_rows = []
                     for row in rows:
                         if row.strip():
-<<<<<<< HEAD
                             items = self._split_row(queue_name, row)
                             if len(items) >= 2:
                                 processed_rows.append(items)
-=======
-                            if queue_name == 'resultados_groupby_q4':
-                                items = row.strip().split(',')
-                                if len(items) >= 3:
-                                    processed_rows.append(items)
-                            else:
-                                items = row.strip().split('|')
-                                if len(items) >= 2:
-                                    processed_rows.append(items)
->>>>>>> b474971f
 
                     if processed_rows:
                         with self._lock:
                             if len(self.multiple_queues) > 1:
-<<<<<<< HEAD
                                 # modo "join later": guardamos crudo por cola
                                 self._save_to_temp_file(queue_name, processed_rows)
                             else:
@@ -519,15 +420,6 @@
                                     # en single-queue replicamos el dataset a TODAS
                                     for i in range(len(self.outputs)):
                                         self._write_rows_to_csv_idx(i, final_rows)
-=======
-                                self._save_to_temp_file(queue_name, processed_rows)
-                            else:
-                                final_rows = [[r[0], r[1]] for r in processed_rows if len(r) >= 2]
-                                if not self._csv_initialized:
-                                    self._initialize_csv()
-                                if final_rows:
-                                    self._write_rows_to_csv(final_rows)
->>>>>>> b474971f
                 except Exception as e:
                     print(f"Error processing message: {e}")
 
@@ -538,7 +430,6 @@
             print(f"Joiner listening on {queue_name}")
             self.in_queues[queue_name].start_consuming(handler)
 
-<<<<<<< HEAD
         output_files = [f for _, f in self.outputs]
         print(f"Joiner will output to {', '.join(output_files)}")
 
@@ -548,11 +439,6 @@
         except KeyboardInterrupt:
             print("Keyboard interrupt received, shutting down...")
             self.stop()
-
-
-=======
-        self._shutdown_event.wait()
->>>>>>> b474971f
 
     def stop(self):
         self._running = False
@@ -566,20 +452,11 @@
 
     def close(self):
         for q in self.in_queues.values():
-<<<<<<< HEAD
             try: q.close()
             except: pass
         for out_q, _ in self.outputs:
             try: out_q.close()
             except: pass
-=======
-            try:
-                q.close()
-            except:
-                pass
-        if self.out_queue:
-            self.out_queue.close()
->>>>>>> b474971f
 
 
 if __name__ == '__main__':
@@ -589,10 +466,7 @@
     query_type = os.environ.get('QUERY_TYPE')
     rabbitmq_host = os.environ.get('RABBITMQ_HOST', 'rabbitmq')
 
-<<<<<<< HEAD
     # múltiples input queues (para join)
-=======
->>>>>>> b474971f
     multiple_queues_str = os.environ.get('MULTIPLE_QUEUES')
     multiple_queues = [q.strip() for q in multiple_queues_str.split(',')] if multiple_queues_str else [queue_in]
 
@@ -605,7 +479,6 @@
 
     columns_want = [col.strip() for col in config[query_type]['columns'].split(',')]
 
-<<<<<<< HEAD
     joiner = Joiner(
         queue_in=queue_in,
         queue_out=queue_out_env,
@@ -618,11 +491,6 @@
 
     def signal_handler(signum, frame):
         print(f"Received signal {signum}, shutting down joiner gracefully...")
-=======
-    joiner = Joiner(queue_in, queue_out, output_file, columns_want, rabbitmq_host, query_type, multiple_queues)
-
-    def signal_handler(signum, frame):
->>>>>>> b474971f
         joiner.stop()
         sys.exit(0)
 
@@ -633,10 +501,7 @@
         print(f"Starting joiner for {query_type} query...")
         joiner.run()
     except KeyboardInterrupt:
-<<<<<<< HEAD
         print("Keyboard interrupt received.")
-=======
->>>>>>> b474971f
         joiner.stop()
     finally:
         print("Joiner shutdown complete.")